--- conflicted
+++ resolved
@@ -48,16 +48,10 @@
 
       - name: Install Foundry
         uses: foundry-rs/foundry-toolchain@v1.0.10
-<<<<<<< HEAD
-
-      # weird bug with forge needing to be built twice
-      - run: forge install
-=======
         with:
           version: nightly-ca67d15f4abd46394b324c50e21e66f306a1162d
       
       - run: forge --version
->>>>>>> 89416e3d
         working-directory: protocol
 
       - run: forge --version
