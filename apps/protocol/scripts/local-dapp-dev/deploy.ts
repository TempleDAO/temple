import '@nomiclabs/hardhat-ethers';
import { BigNumber } from 'ethers';
import { ethers } from 'hardhat';
import { blockTimestamp, mineNBlocks } from '../../test/helpers';
import {
  AMMWhitelist__factory,
  ExitQueue__factory,
  Faith__factory,
  FakeERC20__factory,
  OGTemple__factory,
  TempleCashback__factory,
  TempleERC20Token__factory,
  TempleFraxAMMOps__factory,
  TempleFraxAMMRouter__factory,
  TempleStaking__factory,
  TempleTeamPayments__factory,
  LockedOGTempleDeprecated__factory,
  TempleTreasury__factory,
  TempleUniswapV2Pair__factory,
  TreasuryManagementProxy__factory,
  AcceleratedExitQueue,
  AcceleratedExitQueue__factory,
<<<<<<< HEAD
  RedeemFaithManager__factory,
  LockedTemple__factory,
=======
>>>>>>> ca1cd2c0
} from '../../typechain';

function toAtto(n: number) {
  return BigNumber.from(10).pow(18).mul(n);
}

function fromAtto(n: BigNumber) {
  return n.div(BigNumber.from(10).pow(18)).toNumber();
}

async function main() {
  const [owner, account1, account2] = await ethers.getSigners();

  const startEpochSeconds = await blockTimestamp();
  const epochSizeSeconds = 24 * 60 * 60;

  const templeToken = await new TempleERC20Token__factory(owner).deploy();
  await templeToken.addMinter(await owner.getAddress()); // useful for tests for owner to be able to mint temple

  const exitQueue = await new ExitQueue__factory(owner).deploy(
    templeToken.address,
    toAtto(50) /* max per epoch */,
    toAtto(1000) /* max per address per epoch */,
    640 /* epoch size, in blocks */
  );

  const templeStaking = await new TempleStaking__factory(owner).deploy(
    templeToken.address,
    exitQueue.address,
    epochSizeSeconds /* epoch size, in blocks */,
    startEpochSeconds
  );
  await templeStaking.setEpy(80, 10000);

  const ogTempleToken = new OGTemple__factory(owner).attach(
    await templeStaking.OG_TEMPLE()
  );

  const stablecToken = await new FakeERC20__factory(owner).deploy(
    'FRAX',
    'FRAX'
  );
  const treasury = await new TempleTreasury__factory(owner).deploy(
    templeToken.address,
    stablecToken.address
  );
  await templeToken.addMinter(treasury.address);

  const lockedOgTemple_old = await new LockedOGTempleDeprecated__factory(
    owner
  ).deploy(ogTempleToken.address);

  // mint fake stablecToken into all test accounts
  const accounts = await ethers.getSigners();

  // mint some stablecToken into all test accounts
  for (const account of accounts) {
    const address = await account.getAddress();
    await stablecToken.mint(address, toAtto(15000));
  }

  // Seed mint to bootstrap treasury
  await stablecToken.increaseAllowance(treasury.address, 100);
  await treasury.seedMint(100, 1000);

  // Deploy treasury proxy (used for all treasury management going forward)
  const treasuryManagementProxy = await new TreasuryManagementProxy__factory(
    owner
  ).deploy(await owner.getAddress(), treasury.address);
  await treasury.transferOwnership(treasuryManagementProxy.address);

  const verifier = ethers.Wallet.createRandom();

  const templeCashback = await new TempleCashback__factory(owner).deploy(
    verifier.address
  );
  await templeToken.mint(templeCashback.address, toAtto(150000));

  // stake, lock and exit some temple for a few users
  let nLocks = 1;
  for (const account of accounts.slice(1, 5)) {
    const address = await account.getAddress();
    await templeToken.mint(address, toAtto(30000));
    await templeToken
      .connect(account)
      .increaseAllowance(templeStaking.address, toAtto(20000));
    await templeStaking.connect(account).stake(toAtto(20000)); // stake a bunch, leave some free temple
    await ogTempleToken
      .connect(account)
      .increaseAllowance(lockedOgTemple_old.address, toAtto(10000));
    await ogTempleToken
      .connect(account)
      .increaseAllowance(templeStaking.address, toAtto(10000));
    const nOgTemple = (await ogTempleToken.balanceOf(address)).div(2); // only lock half

    // Lock temple, and unstake some, so it's in the exit queue
    const lockedUntil = await blockTimestamp();
    for (let i = 0; i < nLocks; i++) {
      await lockedOgTemple_old
        .connect(account)
        .lock(nOgTemple.div(nLocks).sub(1), lockedUntil + i * 600);
      await templeStaking.connect(account).unstake(nOgTemple.div(nLocks * 2));
    }

    nLocks += 1;
  }

  // // Mine a couple of epochs forward, to help testing
  // await mineNBlocks((await exitQueue.epochSize()).toNumber() * 2);

  // Create 2 versions of the team payment contract (contigent and fixed)
  const teamPaymentsFixed = await new TempleTeamPayments__factory(owner).deploy(
    templeToken.address,
    1,
    1
  );
  const teamPaymentsContigent = await new TempleTeamPayments__factory(
    owner
  ).deploy(templeToken.address, 1, 1);

  templeToken.mint(teamPaymentsFixed.address, toAtto(1000000));
  templeToken.mint(teamPaymentsContigent.address, toAtto(1000000));

  // Setup payments for first 5 users
  for (let i = 0; i < 5; i++) {
    teamPaymentsFixed.setAllocation(
      accounts[i + 1].address,
      toAtto(1000 * (i + 1))
    );
    teamPaymentsContigent.setAllocation(
      accounts[i + 1].address,
      toAtto(1000 * (i + 1))
    );
  }

  // Setup custom AMM with liquidity
  const pair = await new TempleUniswapV2Pair__factory(owner).deploy(
    await owner.getAddress(),
    templeToken.address,
    stablecToken.address
  );
  const templeRouter = await new TempleFraxAMMRouter__factory(owner).deploy(
    pair.address,
    templeToken.address,
    stablecToken.address,
    treasury.address,
    treasury.address,
    { frax: 100000, temple: 9000 },
    100 /* threshold decay per block */,
    { frax: 1000000, temple: 1000000 },
    { frax: 1000000, temple: 100000 }
  );

  // Contract where we send frax earned by treasury
  const ammOps = await new TempleFraxAMMOps__factory(owner).deploy(
    templeToken.address,
    templeRouter.address,
    treasuryManagementProxy.address,
    stablecToken.address,
    treasury.address,
    pair.address
  );

  await pair.setRouter(templeRouter.address);
  await templeToken.addMinter(templeRouter.address);
  await templeRouter.setProtocolMintEarningsAccount(ammOps.address);

  // Add liquidity to the AMM
  templeToken.mint(owner.address, toAtto(10000000));
  stablecToken.mint(owner.address, toAtto(10000000));
  await templeToken.increaseAllowance(templeRouter.address, toAtto(10000000));
  await stablecToken.increaseAllowance(templeRouter.address, toAtto(10000000));
  await templeRouter.addLiquidity(
    toAtto(100000),
    toAtto(1000000),
    1,
    1,
    await owner.getAddress(),
    (await blockTimestamp()) + 900
  );

  // Make temple router open access
  await templeRouter.toggleOpenAccess();

  // AMMWhitelist
  const ammWhitelist = await new AMMWhitelist__factory(owner).deploy(
    templeRouter.address,
    verifier.address
  );

  // acceleated exit queue
  const acceleratedExitQueue: AcceleratedExitQueue =
    await new AcceleratedExitQueue__factory(owner).deploy(
      templeToken.address,
      exitQueue.address,
      templeStaking.address
    );
  await exitQueue.transferOwnership(acceleratedExitQueue.address);

  // Devotion
  const faith = await new Faith__factory(owner).deploy();

  const redeemFaithManager = await new RedeemFaithManager__factory(owner).deploy(
    templeToken.address,
    faith.address
  );

  const lockedTemple = await new LockedTemple__factory(owner).deploy(
    templeToken.address,
    faith.address,
  )
  await faith.addManager(lockedTemple.address);

  // add liquidity to AMM
  const expiryDate = (): number => Math.floor(Date.now() / 1000) + 900;
  await templeToken.increaseAllowance(
    templeRouter.address,
    toAtto(10000000000)
  );
  await stablecToken.increaseAllowance(
    templeRouter.address,
    toAtto(10000000000)
  );
  await templeRouter.addLiquidity(
    toAtto(100000),
    toAtto(100000),
    1,
    1,
    await owner.getAddress(),
    expiryDate()
  );
<<<<<<< HEAD
  
=======
  await devotion.startDevotion(1, 1);
  // set a win state on Devotion
  await templeRouter.swapExactFraxForTemple(
    10000,
    1,
    account1.address,
    expiryDate()
  );
  await templeRouter.swapExactFraxForTemple(
    10000,
    1,
    account2.address,
    expiryDate()
  );
  // Add value to templePrizePool
  await templeToken.transfer(devotion.address, toAtto(1000));
  await mineNBlocks(3);
  await devotion.initiateDevotionFinalHour();
  await mineNBlocks(3);
  await devotion.connect(account1);
  // lock verify account1 OGT
  const DEVOTION = new Devotion__factory(owner)
    .attach(devotion.address)
    .connect(account1);
  const OG_TEMPLE = new OGTemple__factory(owner)
    .attach(await templeStaking.OG_TEMPLE())
    .connect(account1);
  await OG_TEMPLE.approve(lockedOgTemple_new.address, toAtto(1000000));
  const amountOGTemple1 = await ogTempleToken.balanceOf(account1.address);
  console.info(`amountOGTemple1: ${fromAtto(amountOGTemple1)}`);
  await DEVOTION.lockAndVerify(amountOGTemple1);
  // await devotion.endDevotionRound();
  await faith.gain(account1.address, 25);
  await faith.gain(account2.address, 45);

>>>>>>> ca1cd2c0
  // Print config required to run dApp
  const contract_address: { [key: string]: string } = {
    EXIT_QUEUE_ADDRESS: exitQueue.address,
    LOCKED_OG_TEMPLE_ADDRESS: lockedOgTemple_old.address,
    STABLE_COIN_ADDRESS: stablecToken.address,
    TEMPLE_ADDRESS: templeToken.address,
    TEMPLE_STAKING_ADDRESS: templeStaking.address,
    TREASURY_ADDRESS: treasury.address,
    TREASURY_MANAGEMENT_ADDRESS: treasuryManagementProxy.address,
    TEMPLE_AMM_OPS_ADDRESS: ammOps.address,
    TEMPLE_CASHBACK_ADDRESS: templeCashback.address,
    TEMPLE_TEAM_FIXED_PAYMENTS_ADDRESS: teamPaymentsFixed.address,
    TEMPLE_TEAM_CONTIGENT_PAYMENTS_ADDRESS: teamPaymentsContigent.address,
    TEMPLE_V2_PAIR_ADDRESS: pair.address,
    TEMPLE_V2_ROUTER_ADDRESS: templeRouter.address,
    TEMPLE_ROUTER_WHITELIST: ammWhitelist.address,
    ACCELERATED_EXIT_QUEUE_ADDRESS: acceleratedExitQueue.address,
<<<<<<< HEAD
    REDEEM_FAITH_MANAGER: redeemFaithManager.address,
    TEMPLE_FAITH_ADDRESS: faith.address,
    LOCKED_TEMPLE_ADDRESS: lockedTemple.address,
=======
    TEMPLE_DEVOTION_ADDRESS: devotion.address,
    TEMPLE_FAITH_ADDRESS: faith.address,
    LOCKED_OG_TEMPLE_DEVOTION_ADDRESS: lockedOgTemple_new.address,
>>>>>>> ca1cd2c0

    // TODO: Shouldn't output directly, but rather duplicate for every contract we need a verifier for.
    //       In production, these will always be different keys
    LOCALDEV_VERIFER_EXTERNAL_ADDRESS: verifier.address,
    LOCALDEV_VERIFER_EXTERNAL_PRIVATE_KEY: verifier.privateKey,
  };

  console.log();
  console.log('=========================================');
  console.log('*** Copy/pasta into .env.local for dApp dev\n\n');
  for (const envvar in contract_address) {
    console.log(`VITE_PUBLIC_${envvar}=${contract_address[envvar]}`);
  }

  console.log();
  console.log('=========================================');
  console.log(
    '*** Copy/pasta into terminal to use with scripts like metrics/test-temple interactions etc\n\n'
  );
  for (const envvar in contract_address) {
    console.log(`EXPORT ${envvar}=${contract_address[envvar]}`);
  }
}

// We recommend this pattern to be able to use async/await everywhere
// and properly handle errors.
main()
  .then(() => process.exit(0))
  .catch((error) => {
    console.error(error);
    process.exit(1);
  });<|MERGE_RESOLUTION|>--- conflicted
+++ resolved
@@ -20,11 +20,6 @@
   TreasuryManagementProxy__factory,
   AcceleratedExitQueue,
   AcceleratedExitQueue__factory,
-<<<<<<< HEAD
-  RedeemFaithManager__factory,
-  LockedTemple__factory,
-=======
->>>>>>> ca1cd2c0
 } from '../../typechain';
 
 function toAtto(n: number) {
@@ -256,45 +251,7 @@
     await owner.getAddress(),
     expiryDate()
   );
-<<<<<<< HEAD
-  
-=======
-  await devotion.startDevotion(1, 1);
-  // set a win state on Devotion
-  await templeRouter.swapExactFraxForTemple(
-    10000,
-    1,
-    account1.address,
-    expiryDate()
-  );
-  await templeRouter.swapExactFraxForTemple(
-    10000,
-    1,
-    account2.address,
-    expiryDate()
-  );
-  // Add value to templePrizePool
-  await templeToken.transfer(devotion.address, toAtto(1000));
-  await mineNBlocks(3);
-  await devotion.initiateDevotionFinalHour();
-  await mineNBlocks(3);
-  await devotion.connect(account1);
-  // lock verify account1 OGT
-  const DEVOTION = new Devotion__factory(owner)
-    .attach(devotion.address)
-    .connect(account1);
-  const OG_TEMPLE = new OGTemple__factory(owner)
-    .attach(await templeStaking.OG_TEMPLE())
-    .connect(account1);
-  await OG_TEMPLE.approve(lockedOgTemple_new.address, toAtto(1000000));
-  const amountOGTemple1 = await ogTempleToken.balanceOf(account1.address);
-  console.info(`amountOGTemple1: ${fromAtto(amountOGTemple1)}`);
-  await DEVOTION.lockAndVerify(amountOGTemple1);
-  // await devotion.endDevotionRound();
-  await faith.gain(account1.address, 25);
-  await faith.gain(account2.address, 45);
-
->>>>>>> ca1cd2c0
+
   // Print config required to run dApp
   const contract_address: { [key: string]: string } = {
     EXIT_QUEUE_ADDRESS: exitQueue.address,
@@ -312,15 +269,6 @@
     TEMPLE_V2_ROUTER_ADDRESS: templeRouter.address,
     TEMPLE_ROUTER_WHITELIST: ammWhitelist.address,
     ACCELERATED_EXIT_QUEUE_ADDRESS: acceleratedExitQueue.address,
-<<<<<<< HEAD
-    REDEEM_FAITH_MANAGER: redeemFaithManager.address,
-    TEMPLE_FAITH_ADDRESS: faith.address,
-    LOCKED_TEMPLE_ADDRESS: lockedTemple.address,
-=======
-    TEMPLE_DEVOTION_ADDRESS: devotion.address,
-    TEMPLE_FAITH_ADDRESS: faith.address,
-    LOCKED_OG_TEMPLE_DEVOTION_ADDRESS: lockedOgTemple_new.address,
->>>>>>> ca1cd2c0
 
     // TODO: Shouldn't output directly, but rather duplicate for every contract we need a verifier for.
     //       In production, these will always be different keys
