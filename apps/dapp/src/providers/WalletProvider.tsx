import { createContext, PropsWithChildren, useContext, useState } from 'react';
import { BigNumber, Signer } from 'ethers';
import { useAccount, useSigner, useNetwork, useProvider, useConnect } from 'wagmi';
import { TransactionReceipt } from '@ethersproject/abstract-provider';

import { useNotification } from 'providers/NotificationProvider';
import { NoWalletAddressError } from 'providers/errors';
import { TICKER_SYMBOL } from 'enums/ticker-symbol';
import { ClaimType } from 'enums/claim-type';
import { TEAM_PAYMENTS_EPOCHS, TEAM_PAYMENTS_FIXED_ADDRESSES_BY_EPOCH } from 'enums/team-payment';
import { fromAtto, toAtto } from 'utils/bigNumber';
import { formatNumberFixedDecimals } from 'utils/formatter';
import { asyncNoop, noop } from 'utils/helpers';
import { WalletState, Balance } from 'providers/types';
import {
  ERC20__factory,
  TempleERC20Token__factory,
  TempleStaking__factory,
  OGTemple__factory,
  TempleTeamPayments__factory,
  LockedOGTempleDeprecated__factory,
  ERC20,
<<<<<<< HEAD
  LockedOGTemple__factory,
=======
>>>>>>> 07887708
} from 'types/typechain';
import {
  TEMPLE_ADDRESS,
  FRAX_ADDRESS,
  TEMPLE_STAKING_ADDRESS,
  LOCKED_OG_TEMPLE_ADDRESS,
<<<<<<< HEAD
  LOCKED_OG_TEMPLE_DEVOTION_ADDRESS,
  VITE_PUBLIC_CLAIM_GAS_LIMIT,
  FEI_PAIR_ADDRESS,
=======
>>>>>>> 07887708
  FEI_ADDRESS,
} from 'providers/env';

// We want to save gas burn $ for the Templars,
// so we approving 1M up front, so only 1 approve TXN is required for approve
const DEFAULT_ALLOWANCE = toAtto(100000000);

const INITIAL_STATE: WalletState = {
  balance: {
    frax: 0,
    fei: 0,
    temple: 0,
    ogTempleLockedClaimable: 0,
    ogTemple: 0,
    ogTempleLocked: 0,
  },
  wallet: null,
  isConnected: false,
  isConnecting: false,
  connectWallet: noop,
  changeWalletAddress: noop,
  signer: null,
  network: null,
  claim: asyncNoop,
  getBalance: asyncNoop,
  updateBalance: asyncNoop,
  collectTempleTeamPayment: asyncNoop,
  ensureAllowance: asyncNoop,
};

const WalletContext = createContext<WalletState>(INITIAL_STATE);

export const WalletProvider = (props: PropsWithChildren<{}>) => {
  const { children } = props;

  const [{ data: signer, loading: signerLoading }] = useSigner();
  const [{ data: network }] = useNetwork();
  const [{ data: accountData, loading: accountLoading }] = useAccount();
  const [{ loading: connectLoading }] = useConnect();

  const { openNotification } = useNotification();
  const [balanceState, setBalanceState] = useState<Balance>(INITIAL_STATE.balance);

  const chain = network?.chain;
  const walletAddress = accountData?.address;
  const isConnected = !!walletAddress && !!signer;

  const connectWallet = async () => {
    throw new Error('Deprecated');
  };

  const changeWalletAddress = async () => {
    throw new Error('Deprecated');
  };

  const getBalance = async (walletAddress: string, signer: Signer) => {
    if (!walletAddress) {
      throw new NoWalletAddressError();
    }

    const fraxContract = new ERC20__factory(signer).attach(FRAX_ADDRESS);
<<<<<<< HEAD

    const feiContract = new ERC20__factory(signer).attach(FEI_ADDRESS);

    const ogLockedTemple = new LockedOGTempleDeprecated__factory(signer).attach(LOCKED_OG_TEMPLE_ADDRESS);

    const OGTEMPLE_LOCKED_DEVOTION = new LockedOGTemple__factory(signer).attach(LOCKED_OG_TEMPLE_DEVOTION_ADDRESS);
=======

    const feiContract = new ERC20__factory(signer).attach(FEI_ADDRESS);

    const ogLockedTemple = new LockedOGTempleDeprecated__factory(signer).attach(LOCKED_OG_TEMPLE_ADDRESS);
>>>>>>> 07887708

    const templeStakingContract = new TempleStaking__factory(signer).attach(TEMPLE_STAKING_ADDRESS);

    const OG_TEMPLE_CONTRACT = new OGTemple__factory(signer).attach(await templeStakingContract.OG_TEMPLE());

    const templeContract = new TempleERC20Token__factory(signer).attach(TEMPLE_ADDRESS);

    const fraxBalance: BigNumber = await fraxContract.balanceOf(walletAddress);

    const feiBalance: BigNumber = await feiContract.balanceOf(walletAddress);

    // get the locked OG temple
    const lockedNum = (await ogLockedTemple.numLocks(walletAddress)).toNumber() ?? 0;
<<<<<<< HEAD
    let ogTempleLocked = 0;
=======
>>>>>>> 07887708
    let ogTempleLockedClaimable = 0;
    const templeLockedPromises = [];
    for (let i = 0; i < lockedNum; i++) {
      templeLockedPromises.push(ogLockedTemple.locked(walletAddress, i));
    }

    const now = formatNumberFixedDecimals(Date.now() / 1000, 0);
    const templeLocked = await Promise.all(templeLockedPromises);
    templeLocked.map((x) => {
      if (x.LockedUntilTimestamp.lte(BigNumber.from(now))) {
        ogTempleLockedClaimable += fromAtto(x.BalanceOGTemple);
      }
    });

    const ogTemple = fromAtto(await OG_TEMPLE_CONTRACT.balanceOf(walletAddress));
    const temple = fromAtto(await templeContract.balanceOf(walletAddress));

<<<<<<< HEAD
    const lockedOGTempleEntry = await OGTEMPLE_LOCKED_DEVOTION.ogTempleLocked(walletAddress);

=======
>>>>>>> 07887708
    return {
      frax: fromAtto(fraxBalance),
      fei: fromAtto(feiBalance),
      temple: temple,
      ogTemple: ogTemple >= 1 ? ogTemple : 0,
      ogTempleLockedClaimable: ogTempleLockedClaimable,
    };
  };

  const updateBalance = async () => {
    if (!walletAddress || !signer) {
      return;
    }

    const balance = await getBalance(walletAddress, signer);
    setBalanceState(balance);
  };

  /**
   * Always use this to increase allowance for TOKENS
   * @param tokenName
   * @param token
   * @param spender
   * @param minAllowance
   */
  const ensureAllowance = async (
    tokenName: string,
    // Should be ERC20, need to update Typechain (fix is in 8.0.x)
    erc20Token: any,
    spender: string,
    minAllowance: BigNumber
  ) => {
    // pre-condition
    if (!walletAddress) {
      throw new NoWalletAddressError();
    }

    const token = erc20Token as ERC20;
    const allowance = await token.allowance(walletAddress, spender);

    if (allowance.lt(minAllowance)) {
      // increase allowance
      const approveTXN = await token.approve(spender, DEFAULT_ALLOWANCE);
      await approveTXN.wait();

      // Show feedback to user
      openNotification({
        title: `${tokenName} allowance approved`,
        hash: approveTXN.hash,
      });
    }
  };

  // TODO: remove as part of #239
  const claim = async (claimType: ClaimType): Promise<TransactionReceipt | void> => {};

  const collectTempleTeamPayment = async (epoch: TEAM_PAYMENTS_EPOCHS) => {
    if (walletAddress && signer) {
      const fixedTeamPaymentAddress = TEAM_PAYMENTS_FIXED_ADDRESSES_BY_EPOCH[epoch];

      const teamPaymentContract = new TempleTeamPayments__factory(signer).attach(fixedTeamPaymentAddress);

      const collectTxn = await teamPaymentContract.claim();

      const txnReceipt = await collectTxn.wait();

      openNotification({
        title: `${TICKER_SYMBOL.TEMPLE_TOKEN} claimed`,
        hash: collectTxn.hash,
      });

      return txnReceipt;
    } else {
      console.error('Missing wallet address');
    }
  };

  return (
    <WalletContext.Provider
      value={{
        balance: balanceState,
        isConnected: isConnected,
        isConnecting: signerLoading || connectLoading || accountLoading,
        wallet: walletAddress || null,
        connectWallet,
        changeWalletAddress,
        ensureAllowance,
        claim,
        signer: signer || null,
        network: !chain
          ? null
          : {
              chainId: chain.id,
              name: chain.name || '',
            },
        getBalance: updateBalance,
        updateBalance,
        collectTempleTeamPayment,
      }}
    >
      {children}
    </WalletContext.Provider>
  );
};

export const useWallet = () => useContext(WalletContext);<|MERGE_RESOLUTION|>--- conflicted
+++ resolved
@@ -20,22 +20,12 @@
   TempleTeamPayments__factory,
   LockedOGTempleDeprecated__factory,
   ERC20,
-<<<<<<< HEAD
-  LockedOGTemple__factory,
-=======
->>>>>>> 07887708
 } from 'types/typechain';
 import {
   TEMPLE_ADDRESS,
   FRAX_ADDRESS,
   TEMPLE_STAKING_ADDRESS,
   LOCKED_OG_TEMPLE_ADDRESS,
-<<<<<<< HEAD
-  LOCKED_OG_TEMPLE_DEVOTION_ADDRESS,
-  VITE_PUBLIC_CLAIM_GAS_LIMIT,
-  FEI_PAIR_ADDRESS,
-=======
->>>>>>> 07887708
   FEI_ADDRESS,
 } from 'providers/env';
 
@@ -50,7 +40,6 @@
     temple: 0,
     ogTempleLockedClaimable: 0,
     ogTemple: 0,
-    ogTempleLocked: 0,
   },
   wallet: null,
   isConnected: false,
@@ -97,19 +86,10 @@
     }
 
     const fraxContract = new ERC20__factory(signer).attach(FRAX_ADDRESS);
-<<<<<<< HEAD
 
     const feiContract = new ERC20__factory(signer).attach(FEI_ADDRESS);
 
     const ogLockedTemple = new LockedOGTempleDeprecated__factory(signer).attach(LOCKED_OG_TEMPLE_ADDRESS);
-
-    const OGTEMPLE_LOCKED_DEVOTION = new LockedOGTemple__factory(signer).attach(LOCKED_OG_TEMPLE_DEVOTION_ADDRESS);
-=======
-
-    const feiContract = new ERC20__factory(signer).attach(FEI_ADDRESS);
-
-    const ogLockedTemple = new LockedOGTempleDeprecated__factory(signer).attach(LOCKED_OG_TEMPLE_ADDRESS);
->>>>>>> 07887708
 
     const templeStakingContract = new TempleStaking__factory(signer).attach(TEMPLE_STAKING_ADDRESS);
 
@@ -123,10 +103,6 @@
 
     // get the locked OG temple
     const lockedNum = (await ogLockedTemple.numLocks(walletAddress)).toNumber() ?? 0;
-<<<<<<< HEAD
-    let ogTempleLocked = 0;
-=======
->>>>>>> 07887708
     let ogTempleLockedClaimable = 0;
     const templeLockedPromises = [];
     for (let i = 0; i < lockedNum; i++) {
@@ -144,11 +120,6 @@
     const ogTemple = fromAtto(await OG_TEMPLE_CONTRACT.balanceOf(walletAddress));
     const temple = fromAtto(await templeContract.balanceOf(walletAddress));
 
-<<<<<<< HEAD
-    const lockedOGTempleEntry = await OGTEMPLE_LOCKED_DEVOTION.ogTempleLocked(walletAddress);
-
-=======
->>>>>>> 07887708
     return {
       frax: fromAtto(fraxBalance),
       fei: fromAtto(feiBalance),
