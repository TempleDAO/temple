--- conflicted
+++ resolved
@@ -74,10 +74,6 @@
   const { openNotification } = useNotification();
 
   const [balanceState, setBalanceState] = useState<Balance>(INITIAL_STATE.balance);
-<<<<<<< HEAD
-=======
-  const { isBlocked } = useGeoBlocked();
->>>>>>> b48af08d
 
   const getBalance = async (walletAddress: string, signer: Signer) => {
     if (!walletAddress || !signer) {
