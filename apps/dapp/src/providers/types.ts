--- conflicted
+++ resolved
@@ -23,14 +23,8 @@
 
 export type Balance = {
   frax: number;
-<<<<<<< HEAD
-  temple: number;
-  fei: number;
-  ogTempleLocked: number;
-=======
   fei: number;
   temple: number;
->>>>>>> 07887708
   ogTempleLockedClaimable: number;
   ogTemple: number;
 };
@@ -138,19 +132,6 @@
     isIvSwap?: boolean,
     deadlineInMinutes?: number
   ): Promise<ContractReceipt | void>;
-<<<<<<< HEAD
-
-  getSellQuote(
-    amountToSell: BigNumber,
-    token?: TICKER_SYMBOL.FRAX | TICKER_SYMBOL.FEI
-  ): Promise<{ amountOut: BigNumber; priceBelowIV: boolean } | void>;
-
-  getBuyQuote(amountIn: BigNumber, token?: TICKER_SYMBOL.FRAX | TICKER_SYMBOL.FEI): Promise<BigNumber | void>;
-
-  updateTemplePrice(token?: TICKER_SYMBOL.FRAX | TICKER_SYMBOL.FEI): Promise<void>;
-
-  updateIv(): Promise<void>;
-=======
 
   getSellQuote(
     amountToSell: BigNumber,
@@ -164,7 +145,6 @@
   updateIv(): Promise<void>;
 
   error: Error | null;
->>>>>>> 07887708
 }
 
 export interface WalletState {
@@ -185,11 +165,6 @@
   claim(claimType: ClaimType): Promise<TransactionReceipt | void>;
 
   getBalance(): Promise<Balance | void>;
-<<<<<<< HEAD
-
-  updateBalance(): Promise<void>;
-=======
->>>>>>> 07887708
 
   updateBalance(): Promise<void>;
 
