--- conflicted
+++ resolved
@@ -13,30 +13,18 @@
 import {
   ERC20__factory,
   TempleERC20Token__factory,
-<<<<<<< HEAD
-  TempleIVSwap__factory,
-=======
->>>>>>> 07887708
   TempleStableAMMRouter__factory,
   TempleUniswapV2Pair__factory,
   TempleTreasury__factory,
 } from 'types/typechain';
 import {
   FRAX_ADDRESS,
-<<<<<<< HEAD
-=======
   FEI_ADDRESS,
->>>>>>> 07887708
   TEMPLE_V2_ROUTER_ADDRESS,
   TEMPLE_V2_FRAX_PAIR_ADDRESS,
   TEMPLE_V2_FEI_PAIR_ADDRESS,
   VITE_PUBLIC_AMM_FRAX_FOR_TEMPLE_GAS_LIMIT,
   VITE_PUBLIC_AMM_TEMPLE_FOR_FRAX_GAS_LIMIT,
-<<<<<<< HEAD
-  FEI_PAIR_ADDRESS,
-  FEI_ADDRESS,
-=======
->>>>>>> 07887708
   TREASURY_ADDRESS,
   TEMPLE_ADDRESS,
 } from 'providers/env';
@@ -84,11 +72,8 @@
       return;
     }
 
-<<<<<<< HEAD
-=======
-    setError(null);
-
->>>>>>> 07887708
+    setError(null);
+
     const pair = token === TICKER_SYMBOL.FEI ? TEMPLE_V2_FEI_PAIR_ADDRESS : TEMPLE_V2_FRAX_PAIR_ADDRESS;
     const price = await getTemplePrice(wallet, signer, pair);
     setTemplePrice(price);
@@ -122,9 +107,14 @@
   ) => {
     if (!wallet || !signer) {
       console.error("Couldn't find wallet or signer");
-<<<<<<< HEAD
-      return;
-    }
+      setError({
+        name: 'Missing wallet or signer',
+        message: "Couldn't fetch buy quote - unable to get wallet or signer",
+      });
+      return;
+    }
+
+    setError(null);
 
     const tokenAddress = token === TICKER_SYMBOL.FEI ? FEI_ADDRESS : FRAX_ADDRESS;
     const ammRouter = new TempleStableAMMRouter__factory(signer).attach(TEMPLE_V2_ROUTER_ADDRESS);
@@ -136,27 +126,6 @@
     const deadlineInSeconds = deadlineInMinutes * 60;
     const deadline = formatNumberFixedDecimals(Date.now() / 1000 + deadlineInSeconds, 0);
 
-=======
-      setError({
-        name: 'Missing wallet or signer',
-        message: "Couldn't fetch buy quote - unable to get wallet or signer",
-      });
-      return;
-    }
-
-    setError(null);
-
-    const tokenAddress = token === TICKER_SYMBOL.FEI ? FEI_ADDRESS : FRAX_ADDRESS;
-    const ammRouter = new TempleStableAMMRouter__factory(signer).attach(TEMPLE_V2_ROUTER_ADDRESS);
-    const tokenContract = new ERC20__factory(signer).attach(tokenAddress);
-
-    const balance = await tokenContract.balanceOf(wallet);
-    const verifiedAmountIn = amountIn.lt(balance) ? amountIn : balance;
-
-    const deadlineInSeconds = deadlineInMinutes * 60;
-    const deadline = formatNumberFixedDecimals(Date.now() / 1000 + deadlineInSeconds, 0);
-
->>>>>>> 07887708
     await ensureAllowance(token, tokenContract, TEMPLE_V2_ROUTER_ADDRESS, amountIn);
 
     try {
@@ -180,16 +149,12 @@
 
       return txReceipt;
     } catch (e) {
-<<<<<<< HEAD
-      console.error("Couldn't complete buy transaction", e);
-=======
       // 4001 is user manually cancelling transaction,
       // so we don't want to return it as an error
       if ((e as any).code !== 4001) {
         console.error("Couldn't complete buy transaction", e);
         setError(e as Error);
       }
->>>>>>> 07887708
       return;
     }
   };
@@ -209,9 +174,14 @@
   ) => {
     if (!wallet || !signer) {
       console.error("Couldn't find wallet or signer");
-<<<<<<< HEAD
-      return;
-    }
+      setError({
+        name: 'Missing wallet or signer',
+        message: "Couldn't complete sell transaction - unable to get wallet or signer",
+      });
+      return;
+    }
+
+    setError(null);
 
     let tokenAddress = token === TICKER_SYMBOL.FEI ? FEI_ADDRESS : FRAX_ADDRESS;
     const ammRouter = new TempleStableAMMRouter__factory(signer).attach(TEMPLE_V2_ROUTER_ADDRESS);
@@ -242,46 +212,6 @@
         }
       );
 
-=======
-      setError({
-        name: 'Missing wallet or signer',
-        message: "Couldn't complete sell transaction - unable to get wallet or signer",
-      });
-      return;
-    }
-
-    setError(null);
-
-    let tokenAddress = token === TICKER_SYMBOL.FEI ? FEI_ADDRESS : FRAX_ADDRESS;
-    const ammRouter = new TempleStableAMMRouter__factory(signer).attach(TEMPLE_V2_ROUTER_ADDRESS);
-    const templeContract = new TempleERC20Token__factory(signer).attach(TEMPLE_ADDRESS);
-
-    if (isIvSwap) {
-      tokenAddress = FEI_ADDRESS;
-    }
-
-    const deadlineInSeconds = deadlineInMinutes * 60;
-
-    await ensureAllowance(TICKER_SYMBOL.TEMPLE_TOKEN, templeContract, TEMPLE_V2_ROUTER_ADDRESS, amountInTemple);
-
-    const balance = await templeContract.balanceOf(wallet);
-    const verifiedAmountInTemple = amountInTemple.lt(balance) ? amountInTemple : balance;
-
-    const deadline = formatNumberFixedDecimals(Date.now() / 1000 + deadlineInSeconds, 0);
-
-    try {
-      const sellTx = await ammRouter.swapExactTempleForStable(
-        verifiedAmountInTemple,
-        minAmountOut,
-        tokenAddress,
-        wallet,
-        deadline,
-        {
-          gasLimit: VITE_PUBLIC_AMM_TEMPLE_FOR_FRAX_GAS_LIMIT || 195000,
-        }
-      );
-
->>>>>>> 07887708
       const txReceipt = await sellTx.wait();
 
       // Show feedback to user
@@ -292,16 +222,12 @@
 
       return txReceipt;
     } catch (e) {
-<<<<<<< HEAD
-      console.error("Couldn't complete sell transaction", e);
-=======
       // 4001 is user manually cancelling transaction,
       // so we don't want to return it as an error
       if ((e as any).code !== 4001) {
         console.error("Couldn't complete sell transaction", e);
         setError(e as Error);
       }
->>>>>>> 07887708
       return;
     }
   };
@@ -312,9 +238,14 @@
   ): Promise<BigNumber> => {
     if (!wallet || !signer) {
       console.error("Couldn't find wallet or signer");
-<<<<<<< HEAD
+      setError({
+        name: 'Missing wallet or signer',
+        message: "Couldn't complete buy transaction - unable to get wallet or signer",
+      });
       return BigNumber.from(0);
     }
+
+    setError(null);
 
     const AMM_ROUTER = new TempleStableAMMRouter__factory(signer).attach(TEMPLE_V2_ROUTER_ADDRESS);
 
@@ -331,48 +262,18 @@
   ) => {
     if (!wallet || !signer) {
       console.error("Couldn't find wallet or signer");
-
-=======
-      setError({
-        name: 'Missing wallet or signer',
-        message: "Couldn't complete buy transaction - unable to get wallet or signer",
-      });
-      return BigNumber.from(0);
-    }
-
-    setError(null);
-
-    const AMM_ROUTER = new TempleStableAMMRouter__factory(signer).attach(TEMPLE_V2_ROUTER_ADDRESS);
-
-    const pair = token === TICKER_SYMBOL.FEI ? TEMPLE_V2_FEI_PAIR_ADDRESS : TEMPLE_V2_FRAX_PAIR_ADDRESS;
-
-    const amountOut = await AMM_ROUTER.swapExactStableForTempleQuote(pair, amountIn);
-
-    return amountOut;
-  };
-
-  const getSellQuote = async (
-    amountToSell: BigNumber,
-    token: TICKER_SYMBOL.FRAX | TICKER_SYMBOL.FEI = TICKER_SYMBOL.FRAX
-  ) => {
-    if (!wallet || !signer) {
-      console.error("Couldn't find wallet or signer");
       setError({
         name: 'Missing wallet or signer',
         message: "Couldn't fetch sell quote - unable to get wallet or signer",
       });
->>>>>>> 07887708
       return {
         amountOut: BigNumber.from(0),
         priceBelowIV: false,
       };
     }
 
-<<<<<<< HEAD
-=======
-    setError(null);
-
->>>>>>> 07887708
+    setError(null);
+
     const AMM_ROUTER = new TempleStableAMMRouter__factory(signer).attach(TEMPLE_V2_ROUTER_ADDRESS);
 
     const pair = token === TICKER_SYMBOL.FEI ? TEMPLE_V2_FEI_PAIR_ADDRESS : TEMPLE_V2_FRAX_PAIR_ADDRESS;
