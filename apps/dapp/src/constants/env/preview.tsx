import { Environment } from './types';

const env: Environment = {
  alchemyId: 'VvVv_fBIiRSaTQzL9RQNybD5FSNvtK5c',
  backendUrl: 'https://backend-stage.templedao.link',
  contracts: {
    exitQueue: '0x75a89f50cb40aec7Ed237F1Bfab562A60023ebE6',
    faith: '0x727d442f05cf22f3A60b787913623f406f9E94bA',
    farmingWallet: '0x5C8898f8E0F9468D4A677887bC03EE2659321012',
    fei: '0xFc59F66a61A59c677d021DC01d5562A144C3D737',
    frax: '0x5eD8BD53B0c3fa3dEaBd345430B1A3a6A4e8BD7C',
    frax3CrvFarming: '',
    frax3CrvFarmingRewards: '',
<<<<<<< HEAD
    lbpFactory: '0xB0C726778C3AE4B3454D85557A48e8fa502bDD6A',
=======
    lockedOgTemple: '0x564462C807600684965d8A8f57eA190F2F66169C',
>>>>>>> 1a6b106d
    ogTemple: '0x564462C807600684965d8A8f57eA190F2F66169C',
    teamPaymentsEpoch1: '0x7a770591f202D18e893DeC115f16DAE9d28686a8',
    teamPaymentsEpoch2: '',
    teamPaymentsEpoch3: '',
    teamPaymentsEpoch4: '',
    temple: '0x359655dcB8A32479680Af81Eb38eA3Bb2B42Af54',
    templeStaking: '0xfF8D8342DC367D66BA20403216d55B1fcC1f284e',
    templeV2FraxPair: '0x57fd5b0CcC0Ad528050a2D5e3b3935c08F058Dca',
    templeV2FeiPair: '0x519462fD548D0Ba1e7d380Ed7F3DA10Cab912Fa7',
    templeV2Router: '0x459E8c845D5e11d50E5f42Cd51650a86aF1Af5B1',
    treasuryIv: '0xA443355cE4F9c1AA6d68e057a962E86E071B0ed3',
    vaultOps: '0x0647b5CFC9e9B03629Db83E7Aa4d1E25283DD9Cb',
    vaultProxy: '0x8adcc775251362B4E03e0437805BE3154C56b3F5',
  },
  subgraph: {
    templeCore: 'https://api.thegraph.com/subgraphs/name/templedao/templedao-core-rinkeby',
    protocolMetrics: 'https://api.thegraph.com/subgraphs/name/templedao/templedao-metrics',
    balancerV2: 'https://api.thegraph.com/subgraphs/name/balancer-labs/balancer-goerli-v2',
  },
  fraxSellDisabledIvMultiple: 1.02,
  gas: {
    swapFraxForTemple: 300000,
    swapTempleForFrax: 300000,
    widthrawBase: 180000,
    widthrawPerEpoch: 15000,
    unstakeBase: 300000,
    unstakePerEpoch: 16000,
    restakeBase: 350000,
    restakePerEpoch: 20000,
    stake: 150000,
    claimOgTemple: 100000,
  },
  infuraId: 'a2a39f8ae6564913a583c7b6d01c84d6',
  tokens: {
    frax: {
      name: 'Frax',
      address: '0x73651AD693531F9937528009cC204a4d9b696a68',
      decimals: 18,
      symbol: 'FRAX',
    },
    temple: {
      name: 'Temple',
      address: '0x5631d8eA427129e15bDa68F0F9227C149bD29Dcf',
      decimals: 18,
      symbol: 'TEMPLE'
    },
    ogTemple: {
      name: 'OGTemple',
      address: '0x564462C807600684965d8A8f57eA190F2F66169C',
      decimals: 18,
      symbol: 'OGTEMPLE',
    },
    fei: {
      name: 'Fei',
      address: '0xa1e7CdD887d6fac4861b5663984A9Ba72cFF9522',
      decimals: 18,
      symbol: 'FEI',
    },
    eth: {
      name: 'WETH',
      address: '0xC02aaA39b223FE8D0A0e5C4F27eAD9083C756Cc2',
      decimals: 18,
      symbol: 'WETH',
    },
    usdc: {
      name: 'USDC',
      address: '0xe0C9275E44Ea80eF17579d33c55136b7DA269aEb',
      decimals: 6,
      symbol: 'USDC',
    },
    dai: {
      name: 'Dai',
      address: '0x8c9e6c40d3402480ace624730524facc5482798c',
      decimals: 18,
      symbol: 'DAI'
    },
  },
  sentry: {
    environment: 'preview',
    dsn: 'https://ab0c41c30fbb405da50d9803819b1d60@o1268430.ingest.sentry.io/6456054',
  },
  featureFlags: {
    enableAscend: true,
  },
  templeMultisig: '0x3a320fF715dCBbF097e15257B7051dd08fdfb7A2',
};

export default env;<|MERGE_RESOLUTION|>--- conflicted
+++ resolved
@@ -11,11 +11,8 @@
     frax: '0x5eD8BD53B0c3fa3dEaBd345430B1A3a6A4e8BD7C',
     frax3CrvFarming: '',
     frax3CrvFarmingRewards: '',
-<<<<<<< HEAD
     lbpFactory: '0xB0C726778C3AE4B3454D85557A48e8fa502bDD6A',
-=======
     lockedOgTemple: '0x564462C807600684965d8A8f57eA190F2F66169C',
->>>>>>> 1a6b106d
     ogTemple: '0x564462C807600684965d8A8f57eA190F2F66169C',
     teamPaymentsEpoch1: '0x7a770591f202D18e893DeC115f16DAE9d28686a8',
     teamPaymentsEpoch2: '',
