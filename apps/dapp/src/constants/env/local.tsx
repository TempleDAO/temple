--- conflicted
+++ resolved
@@ -13,11 +13,8 @@
     frax: '0x2279B7A0a67DB372996a5FaB50D91eAA73d2eBe6',
     frax3CrvFarming: '',
     frax3CrvFarmingRewards: '',
-<<<<<<< HEAD
     lbpFactory: '',
-=======
     lockedOgTemple: '0x0165878A594ca255338adfa4d48449f69242Eb8F',
->>>>>>> 1a6b106d
     ogTemple: '0x75537828f2ce51be7289709686A69CbFDbB714F1',
     teamPaymentsEpoch1: '0x82e01223d51Eb87e16A03E24687EDF0F294da6f1',
     teamPaymentsEpoch2: '0x7bc06c482DEAd17c0e297aFbC32f6e63d3846650',
