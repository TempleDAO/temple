import { useEffect, useState } from 'react';
import { BigNumber, ethers } from 'ethers';

import environmentConfig from 'constants/env';
import { useWallet } from 'providers/WalletProvider';

import {
  Ramos,
  Ramos__factory,
  IBalancerHelpers,
  IBalancerHelpers__factory,
<<<<<<< HEAD
=======
  IBalancerVault__factory,
>>>>>>> 4ab18231
  ERC20__factory,
  ERC20,
} from 'types/typechain';

import {
  applySlippage,
  calculateTargetPriceDown,
  calculateTargetPriceUp,
  formatExitRequestTuple,
  formatJoinRequestTuple,
  getBpsPercentageFromTpf,
  isTemple,
  makeExitRequest,
  makeJoinRequest,
  WeightedPoolExitKind,
} from './helpers';
import { ZERO } from 'utils/bigNumber';
import { DBN_TEN_THOUSAND, DBN_ZERO, DecimalBigNumber } from 'utils/DecimalBigNumber';

export function useRamosAdmin() {
  const { ramos: RAMOS_ADDRESS, balancerHelpers: BALANCER_HELPERS_ADDRESS } = environmentConfig.contracts;

  //internal state
  const { signer } = useWallet();
  const [tokens, setTokens] = useState({
    temple: { address: '', balance: DBN_ZERO },
    stable: { address: '', balance: DBN_ZERO },
  });
  const [bptToken, setBptToken] = useState<ERC20>();
  const [ramos, setRamos] = useState<Ramos>();
  const [balancerHelpers, setBalancerHelpers] = useState<IBalancerHelpers>();
  const [poolId, setPoolId] = useState<string>();
  const [tpf, setTpf] = useState<DecimalBigNumber>();
  const [templePrice, setTemplePrice] = useState<DecimalBigNumber>();
  const [percentageOfGapToClose, setPercentageOfGapToClose] = useState(100);
  const [maxRebalanceAmounts, setMaxRebalanceAmounts] =
    useState<{ bpt: DecimalBigNumber; stable: DecimalBigNumber; temple: DecimalBigNumber }>();
  const [percentageBounds, setPercentageBounds] = useState<{ up: DecimalBigNumber; down: DecimalBigNumber }>();
  const [slippageTolerance, setSlippageTolerance] = useState(0.5);

  const isConnected =
    ramos &&
    tokens.stable.balance.gt(DBN_ZERO) &&
    tokens.temple.balance.gt(DBN_ZERO) &&
    tokens.temple.address !== '' &&
    tokens.stable.address !== '' &&
    maxRebalanceAmounts &&
    signer &&
    poolId &&
    balancerHelpers &&
    tpf &&
    templePrice &&
    templePrice.gt(DBN_ZERO) &&
    percentageBounds &&
    bptToken;

  // outputs
  const [rebalanceUpAmounts, setRebalanceUpAmounts] = useState<{ bptIn: BigNumber; amountOut: BigNumber }>();
  const [rebalanceDownAmounts, setRebalanceDownAmounts] = useState<{ amountIn: BigNumber; bptOut: BigNumber }>();
  const [depositStableAmounts, setDepositStableAmounts] = useState<{ amountIn: BigNumber; bptOut: BigNumber }>();
  const [withdrawStableAmounts, setWithdrawStableAmounts] = useState<{ amountOut: BigNumber; bptIn: BigNumber }>();

  useEffect(() => {
    async function setContracts() {
      if (signer) {
        const RAMOS_CONTRACT = new Ramos__factory(signer).attach(RAMOS_ADDRESS);
        const POOL_ID = await RAMOS_CONTRACT.balancerPoolId();
        const BALANCER_VAULT_ADDRESS = await RAMOS_CONTRACT.balancerVault();
<<<<<<< HEAD
        // const BALANCER_VAULT_CONTRACT = AMO__IBalancerVault__factory.connect(BALANCER_VAULT_ADDRESS, signer);
=======
        const BALANCER_VAULT_CONTRACT = IBalancerVault__factory.connect(BALANCER_VAULT_ADDRESS, signer);
>>>>>>> 4ab18231
        const BALANCER_HELPERS_CONTRACT = IBalancerHelpers__factory.connect(BALANCER_HELPERS_ADDRESS, signer);
        // const [tokenAddresses, balances] = await BALANCER_VAULT_CONTRACT.getPoolTokens(POOL_ID);
        const BPT_TOKEN_ADDRESS = await RAMOS_CONTRACT.bptToken();
        const BPT_TOKEN_CONTRACT = new ERC20__factory(signer).attach(BPT_TOKEN_ADDRESS);
<<<<<<< HEAD
        const TPF = await RAMOS_CONTRACT.treasuryPriceIndex();
=======
        const TPF = await RAMOS_CONTRACT.treasuryPriceIndex(); // should be TPF, not TPI
>>>>>>> 4ab18231
        const MAX_REBALANCE_AMOUNTS = await RAMOS_CONTRACT.maxRebalanceAmounts();
        const PERCENTAGE_BOUND_LOW = await RAMOS_CONTRACT.rebalancePercentageBoundLow();
        const PERCENTAGE_BOUND_UP = await RAMOS_CONTRACT.rebalancePercentageBoundUp();

<<<<<<< HEAD
        // setMaxRebalanceAmounts({
        //   temple: DecimalBigNumber.fromBN(MAX_REBALANCE_AMOUNTS.temple, 18),
        //   stable: DecimalBigNumber.fromBN(MAX_REBALANCE_AMOUNTS.stable, 18),
        //   bpt: DecimalBigNumber.fromBN(MAX_REBALANCE_AMOUNTS.bpt, 18),
        // });
=======
        setMaxRebalanceAmounts({
          temple: DecimalBigNumber.fromBN(MAX_REBALANCE_AMOUNTS.protocolToken, 18),
          stable: DecimalBigNumber.fromBN(MAX_REBALANCE_AMOUNTS.quoteToken, 18),
          bpt: DecimalBigNumber.fromBN(MAX_REBALANCE_AMOUNTS.bpt, 18),
        });
>>>>>>> 4ab18231
        setPercentageBounds({
          down: DecimalBigNumber.fromBN(PERCENTAGE_BOUND_LOW, 0),
          up: DecimalBigNumber.fromBN(PERCENTAGE_BOUND_UP, 0),
        });
        setRamos(RAMOS_CONTRACT);
        setPoolId(POOL_ID);
        setBalancerHelpers(BALANCER_HELPERS_CONTRACT);
        setTpf(DecimalBigNumber.fromBN(TPF, 4));
        const tempTokens = { ...tokens };
        // tokenAddresses.forEach((tokenAddr: any, index: any) => {
        //   if (isTemple(tokenAddr)) {
        //     tempTokens.temple = { address: tokenAddr, balance: DecimalBigNumber.fromBN(balances[index], 18) };
        //   } else {
        //     tempTokens.stable = { address: tokenAddr, balance: DecimalBigNumber.fromBN(balances[index], 18) };
        //   }
        // });
        setTokens(tempTokens);
        setBptToken(BPT_TOKEN_CONTRACT);
      }
    }
    setContracts();
  }, [signer]);

  useEffect(() => {
    if (tokens.temple.balance.gt(DBN_ZERO) && tokens.stable.balance.gt(DBN_ZERO)) {
      setTemplePrice(tokens.stable.balance.div(tokens.temple.balance, 18));
    }
  }, [tokens]);

  useEffect(() => {
    const setInitAmounts = async () => await calculateRecommendedAmounts();
    setInitAmounts();
  }, [isConnected]);

  const handleAddLiquidityInput = async (stableAmount: DecimalBigNumber) => {
    let templeAmount = DBN_ZERO;
    if (isConnected) {
      templeAmount = stableAmount.div(templePrice, stableAmount.getDecimals());
    }
    return { templeAmount: templeAmount, stableAmount: stableAmount };
  };

  const createJoinPoolRequest = async (templeAmount: BigNumber, stableAmount: BigNumber) => {
    if (isConnected) {
      const tokenAddrs = [tokens.temple.address, tokens.stable.address];
      const initJoinReq = makeJoinRequest(tokenAddrs, [templeAmount, stableAmount]);
      const { amountsIn, bptOut } = await balancerHelpers.queryJoin(poolId, ramos.address, ramos.address, initJoinReq);
      const joinPoolRequest = makeJoinRequest(tokenAddrs, amountsIn);
      return {
        joinPoolRequest: formatJoinRequestTuple(joinPoolRequest),
        minBptOut: applySlippage(bptOut, slippageTolerance).toString(),
      };
    }
  };

  const createExitPoolRequest = async (exitAmountBpt: BigNumber) => {
    if (isConnected) {
      const tokenAddrs = [tokens.temple.address, tokens.stable.address];
      const initExitReq = makeExitRequest(
        tokenAddrs,
        [ZERO, ZERO],
        exitAmountBpt,
        WeightedPoolExitKind.EXACT_BPT_IN_FOR_TOKENS_OUT
      );
      const { bptIn, amountsOut } = await balancerHelpers.queryExit(poolId, ramos.address, ramos.address, initExitReq);

      const minAmountsOut = [
        applySlippage(amountsOut[0], slippageTolerance),
        applySlippage(amountsOut[1], slippageTolerance),
      ];

      const exitRequest = makeExitRequest(
        tokenAddrs,
        minAmountsOut,
        bptIn,
        WeightedPoolExitKind.EXACT_BPT_IN_FOR_TOKENS_OUT
      );
      return formatExitRequestTuple(exitRequest);
    }
  };

  const createDepositAndStakeRequest = async (bptAmountIn: DecimalBigNumber) => {
    if (isConnected) {
      const amountInContract = await bptToken.balanceOf(ramos.address);
      const bnAmount = bptAmountIn.toBN(bptAmountIn.getDecimals());
      return {
        bptAmountIn: bnAmount,
        useContractBalance: bnAmount.lte(amountInContract),
      };
    }
  };

  const calculateRebalanceUp = async (bps: DecimalBigNumber) => {
    if (isConnected && bps.gt(DBN_ZERO)) {
      const targetPrice = await calculateTargetPriceUp(templePrice, bps, ramos, percentageOfGapToClose);

      const templeBalanceAtTargetPrice = tokens.stable.balance.div(targetPrice, targetPrice.getDecimals());
      let templeAmountOut = tokens.temple.balance.sub(templeBalanceAtTargetPrice);

      if (templeAmountOut.gt(maxRebalanceAmounts.temple)) templeAmountOut = maxRebalanceAmounts.temple;

      const amountsOut = [templeAmountOut.toBN(18), ZERO];
      const exitRequest = makeExitRequest(
        [tokens.temple.address, tokens.stable.address],
        amountsOut,
        ethers.constants.MaxInt256,
        WeightedPoolExitKind.BPT_IN_FOR_EXACT_TOKENS_OUT
      );

      const [bptIn, amounts] = await balancerHelpers.queryExit(poolId, ramos.address, ramos.address, exitRequest);
      return { bptIn, amountOut: applySlippage(amounts[0], slippageTolerance) };
    }
  };

  const calculateDepositStable = async (bps: DecimalBigNumber) => {
    if (isConnected && bps.gt(DBN_ZERO)) {
      const targetPrice = await calculateTargetPriceUp(templePrice, bps, ramos, percentageOfGapToClose);

      const stableAmountAtTargetPrice = tokens.temple.balance.mul(targetPrice);
      let stableAmount = stableAmountAtTargetPrice.sub(tokens.stable.balance);

      if (stableAmount.gt(maxRebalanceAmounts.stable)) stableAmount = maxRebalanceAmounts.stable;
      const amountsIn = [ZERO, stableAmount.toBN(18)];
      const joinPoolRequest = makeJoinRequest([tokens.temple.address, tokens.stable.address], amountsIn);
      const amounts = await balancerHelpers.queryJoin(poolId, ramos.address, ramos.address, joinPoolRequest);
      return {
        amountIn: amounts.amountsIn[1],
        bptOut: applySlippage(amounts.bptOut, slippageTolerance),
      };
    }
  };

  const calculateRebalanceDown = async (bps: DecimalBigNumber) => {
    if (isConnected) {
      const targetPrice = await calculateTargetPriceDown(templePrice, bps, ramos, percentageOfGapToClose);

      const templeBalanceAtTargetPrice = tokens.stable.balance.div(targetPrice, 18);
      let templeAmount = templeBalanceAtTargetPrice.sub(tokens.temple.balance);

      if (templeAmount.gt(maxRebalanceAmounts.temple)) templeAmount = maxRebalanceAmounts.temple;

      const initAmountsIn: BigNumber[] = [templeAmount.toBN(18), ZERO];
      const joinPoolRequest = makeJoinRequest([tokens.temple.address, tokens.stable.address], initAmountsIn);
      const { amountsIn, bptOut } = await balancerHelpers.queryJoin(
        poolId,
        ramos.address,
        ramos.address,
        joinPoolRequest
      );

      return {
        amountIn: amountsIn[0],
        bptOut: applySlippage(bptOut, slippageTolerance),
      };
    }
  };

  const calculateWithdrawStable = async (bps: DecimalBigNumber) => {
    if (isConnected) {
      const targetPrice = await calculateTargetPriceDown(templePrice, bps, ramos, percentageOfGapToClose);

      const stableBalanceAtTargetPrice = tokens.temple.balance.mul(targetPrice);
      let stableAmount = tokens.stable.balance.sub(stableBalanceAtTargetPrice);

      if (stableAmount.gt(maxRebalanceAmounts.stable)) stableAmount = maxRebalanceAmounts.stable;

      const amountsOut = [ZERO, stableAmount.toBN(18)];
      const exitRequest = makeExitRequest(
        [tokens.temple.address, tokens.stable.address],
        amountsOut,
        ethers.constants.MaxInt256,
        WeightedPoolExitKind.BPT_IN_FOR_EXACT_TOKENS_OUT
      );
      const amounts = await balancerHelpers.queryExit(poolId, ramos.address, ramos.address, exitRequest);

      return {
        amountOut: applySlippage(amounts.amountsOut[1], slippageTolerance),
        bptIn: amounts.bptIn,
      };
    }
  };

  const calculateRecommendedAmounts = async () => {
    if (isConnected) {
      if (templePrice.gt(tpf)) {
        setRebalanceUpAmounts({ amountOut: ZERO, bptIn: ZERO });
        setDepositStableAmounts({ amountIn: ZERO, bptOut: ZERO });
        // account for percentage bounds
        const tpfRangeAdjusted = tpf.add(tpf.mul(percentageBounds.up).div(DBN_TEN_THOUSAND, tpf.getDecimals()));
        if (templePrice.gt(tpfRangeAdjusted)) {
          const basisPointsDiff = getBpsPercentageFromTpf(tpfRangeAdjusted, templePrice);
          const withdrawStable = await calculateWithdrawStable(basisPointsDiff);
          const rebalanceDown = await calculateRebalanceDown(basisPointsDiff);
          withdrawStable && setWithdrawStableAmounts(withdrawStable);
          rebalanceDown && setRebalanceDownAmounts(rebalanceDown);
        } else {
          setWithdrawStableAmounts({ amountOut: ZERO, bptIn: ZERO });
          setRebalanceDownAmounts({ amountIn: ZERO, bptOut: ZERO });
        }
      } else if (tpf.gt(templePrice)) {
        setWithdrawStableAmounts({ amountOut: ZERO, bptIn: ZERO });
        setRebalanceDownAmounts({ amountIn: ZERO, bptOut: ZERO });
        // account for percentage bounds
        const tpfRangeAdjusted = tpf.sub(tpf.mul(percentageBounds.down).div(DBN_TEN_THOUSAND, tpf.getDecimals()));
        if (tpfRangeAdjusted.gt(templePrice)) {
          const basisPointsDiff = getBpsPercentageFromTpf(tpfRangeAdjusted, templePrice);
          const rebalanceUp = await calculateRebalanceUp(basisPointsDiff);
          const depositStable = await calculateDepositStable(basisPointsDiff);

          depositStable && setDepositStableAmounts(depositStable);
          rebalanceUp && setRebalanceUpAmounts(rebalanceUp);
        } else {
          setRebalanceUpAmounts({ amountOut: ZERO, bptIn: ZERO });
          setDepositStableAmounts({ amountIn: ZERO, bptOut: ZERO });
        }
      }
    }
  };

  return {
    tpf,
    templePrice,
    percentageOfGapToClose,
    rebalanceUpAmounts,
    rebalanceDownAmounts,
    depositStableAmounts,
    withdrawStableAmounts,
    createJoinPoolRequest,
    handleAddLiquidityInput,
    createExitPoolRequest,
    createDepositAndStakeRequest,
    setPercentageOfGapToClose,
    setSlippageTolerance,
    calculateRecommendedAmounts,
  };
}<|MERGE_RESOLUTION|>--- conflicted
+++ resolved
@@ -9,10 +9,7 @@
   Ramos__factory,
   IBalancerHelpers,
   IBalancerHelpers__factory,
-<<<<<<< HEAD
-=======
   IBalancerVault__factory,
->>>>>>> 4ab18231
   ERC20__factory,
   ERC20,
 } from 'types/typechain';
@@ -81,37 +78,21 @@
         const RAMOS_CONTRACT = new Ramos__factory(signer).attach(RAMOS_ADDRESS);
         const POOL_ID = await RAMOS_CONTRACT.balancerPoolId();
         const BALANCER_VAULT_ADDRESS = await RAMOS_CONTRACT.balancerVault();
-<<<<<<< HEAD
-        // const BALANCER_VAULT_CONTRACT = AMO__IBalancerVault__factory.connect(BALANCER_VAULT_ADDRESS, signer);
-=======
         const BALANCER_VAULT_CONTRACT = IBalancerVault__factory.connect(BALANCER_VAULT_ADDRESS, signer);
->>>>>>> 4ab18231
         const BALANCER_HELPERS_CONTRACT = IBalancerHelpers__factory.connect(BALANCER_HELPERS_ADDRESS, signer);
         // const [tokenAddresses, balances] = await BALANCER_VAULT_CONTRACT.getPoolTokens(POOL_ID);
         const BPT_TOKEN_ADDRESS = await RAMOS_CONTRACT.bptToken();
         const BPT_TOKEN_CONTRACT = new ERC20__factory(signer).attach(BPT_TOKEN_ADDRESS);
-<<<<<<< HEAD
-        const TPF = await RAMOS_CONTRACT.treasuryPriceIndex();
-=======
         const TPF = await RAMOS_CONTRACT.treasuryPriceIndex(); // should be TPF, not TPI
->>>>>>> 4ab18231
         const MAX_REBALANCE_AMOUNTS = await RAMOS_CONTRACT.maxRebalanceAmounts();
         const PERCENTAGE_BOUND_LOW = await RAMOS_CONTRACT.rebalancePercentageBoundLow();
         const PERCENTAGE_BOUND_UP = await RAMOS_CONTRACT.rebalancePercentageBoundUp();
 
-<<<<<<< HEAD
-        // setMaxRebalanceAmounts({
-        //   temple: DecimalBigNumber.fromBN(MAX_REBALANCE_AMOUNTS.temple, 18),
-        //   stable: DecimalBigNumber.fromBN(MAX_REBALANCE_AMOUNTS.stable, 18),
-        //   bpt: DecimalBigNumber.fromBN(MAX_REBALANCE_AMOUNTS.bpt, 18),
-        // });
-=======
         setMaxRebalanceAmounts({
           temple: DecimalBigNumber.fromBN(MAX_REBALANCE_AMOUNTS.protocolToken, 18),
           stable: DecimalBigNumber.fromBN(MAX_REBALANCE_AMOUNTS.quoteToken, 18),
           bpt: DecimalBigNumber.fromBN(MAX_REBALANCE_AMOUNTS.bpt, 18),
         });
->>>>>>> 4ab18231
         setPercentageBounds({
           down: DecimalBigNumber.fromBN(PERCENTAGE_BOUND_LOW, 0),
           up: DecimalBigNumber.fromBN(PERCENTAGE_BOUND_UP, 0),
