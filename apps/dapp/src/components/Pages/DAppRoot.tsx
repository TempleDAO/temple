--- conflicted
+++ resolved
@@ -1,18 +1,14 @@
-import React, { FC, useState, useEffect } from 'react';
+import React, { FC, useState } from 'react';
 import { useMediaQuery } from 'react-responsive';
-import styled from 'styled-components';
-import { useRefreshWalletState } from 'hooks/use-refresh-wallet-state';
 import MetamaskButton from 'components/Button/MetamaskButton';
 import DevotionCTA from 'components/Accessories/DevotionCTA';
+import styled from 'styled-components';
+import BgImage from 'assets/images/dapp-bg.svg';
 import { DApp } from 'components/DApp/DApp';
 import { Analytics } from 'components/DApp/Analytics';
 import { NavContext } from 'components/DApp/NavContext';
 import { DAppView } from 'enums/dapp-view';
-<<<<<<< HEAD
-import BgImage from 'assets/images/dapp-bg.svg';
-=======
 import { queryMaxTablet } from 'styles/breakpoints';
->>>>>>> 144435d1
 
 interface SizeProps {
   small?: boolean;
@@ -22,11 +18,6 @@
   const isSmallOrMediumScreen = useMediaQuery({ query: queryMaxTablet });
   const [activeView, setView] = useState(DAppView.BUY);
   const navContext = { activeView, setView };
-  const refreshWalletState = useRefreshWalletState();
-
-  useEffect(() => {
-    refreshWalletState();
-  }, []);
 
   return (
     <NavContext.Provider value={navContext}>
@@ -49,9 +40,6 @@
 const DAppSmall: FC = () => (
   <Frame>
     <Container small>
-      <MetamaskButtonFrame>
-        <MetamaskButton />
-      </MetamaskButtonFrame>
       <DApp small />
     </Container>
   </Frame>
@@ -93,15 +81,4 @@
   align-items: center;
 
   width: 100vw;
-`;
-
-const MetamaskButtonFrame = styled.div`
-  position: absolute:
-  top: 0;
-  right: 0;
-
-  div {
-    padding: 0;
-    padding-top: 0.3125rem /* 5/16 */;
-  }
 `;