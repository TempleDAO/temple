--- conflicted
+++ resolved
@@ -145,12 +145,7 @@
           <ContentContainer>
             <>
               <NewTempleText>The New Temple</NewTempleText>
-<<<<<<< HEAD
               <TradeDetailText>A wrapped treasury token with steady price growth in all conditions</TradeDetailText>
-=======
-              <TradeDetailText>A safe and stable token, appreciating over time.</TradeDetailText>
-              {/* // TODO: Link */}
->>>>>>> b48af08d
               <LearnMoreLink href="https://docs.templedao.link/" target={'_blank'}>
                 Learn More
               </LearnMoreLink>
