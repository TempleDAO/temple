--- conflicted
+++ resolved
@@ -1,15 +1,21 @@
 import styled from 'styled-components';
-import { formatDistance, format, differenceInSeconds, addSeconds } from 'date-fns';
+import {
+  formatDistance,
+  format,
+  differenceInSeconds,
+  addSeconds,
+} from 'date-fns';
 
-import { Table as BaseTable, Head, Row, Body, Cell } from 'components/Table/Table';
+import {
+  Table as BaseTable,
+  Head,
+  Row,
+  Body,
+  Cell,
+} from 'components/Table/Table';
 
-<<<<<<< HEAD
 import { SECONDS_IN_MONTH } from 'components/Vault/parts/utils';
 import { Vault } from 'components/Vault/types';
-=======
-import { SECONDS_IN_MONTH } from 'components/Vault/desktop-parts/utils';
-import { Vault, Entry } from 'components/Vault/types';
->>>>>>> 144435d1
 
 import { pixelsToRems } from 'styles/mixins';
 import useVaultContext from './useVaultContext';
@@ -24,9 +30,7 @@
         <Table $expand>
           <Head>
             <Row>
-              <Cell as="th">
-                Entry Date
-              </Cell>
+              <Cell as="th">Entry Date</Cell>
               <Cell $align="center" as="th">
                 Amount
               </Cell>
@@ -42,15 +46,18 @@
             {(vault.entries || []).map((entry) => (
               <Row key={entry.id}>
                 <Cell>
-                  {entry.entryDate ? format(entry.entryDate, 'MMM d, yyyy') : ''}
+                  {entry.entryDate
+                    ? format(entry.entryDate, 'MMM d, yyyy')
+                    : ''}
                 </Cell>
-                <Cell $align="center">
-                  $T {entry.amount}
-                </Cell>
+                <Cell $align="center">$T {entry.amount}</Cell>
                 <Cell $align="center">
                   {getFormattedEntryCycle(entry.currentCycle)}
                 </Cell>
-                <Cell $icon={entry.inZone ? 'claim' : undefined} $align="center">
+                <Cell
+                  $icon={entry.inZone ? 'claim' : undefined}
+                  $align="center"
+                >
                   {entry.inZone ? 'YES' : getVaultClaimableFormatted(vault)}
                 </Cell>
               </Row>
@@ -58,9 +65,7 @@
           </Body>
         </Table>
       </TableWrapper>
-      <Duration>
-        {vault.months} Months
-      </Duration>
+      <Duration>{vault.months} Months</Duration>
     </Wrapper>
   );
 };
