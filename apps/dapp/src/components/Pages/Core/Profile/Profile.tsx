import { useEffect, useMemo, useRef } from 'react';
import styled from 'styled-components';
import { subDays } from 'date-fns';
<<<<<<< HEAD
import { FlexibleXYPlot, XAxis, YAxis, LineSeries, ChartLabel } from 'react-vis';
=======
import { BigNumber } from 'ethers';
>>>>>>> a3963e45

import StatsCard from 'components/StatsCard/StatsCard';

import { ProfileVaults } from './components/ProfileVaults';
import { ProfileLegacyTemple } from './components/ProfileLegacyTemple';

import { phoneAndAbove } from 'styles/breakpoints';
import { theme } from 'styles/theme';

import texture1 from 'assets/images/texture-1.svg';
import texture2 from 'assets/images/texture-2.svg';
import texture4 from 'assets/images/texture-4.svg';
import texture5 from 'assets/images/dashboard-4.png';

import { PageWrapper } from '../utils';
import { createDateFromSeconds, formatTemple } from 'components/Vault/utils';

import { useListCoreVaultGroups, createUserTransactionsQuery } from 'hooks/core/subgraph';
import { useWallet } from 'providers/WalletProvider';
import { useFaith } from 'providers/FaithProvider';
import { useVaultGroupBalances } from 'hooks/core/use-vault-group-token-balance';
import { useSubgraphRequest } from 'hooks/use-subgraph-request';

import env from 'constants/env';
import { Nullable } from 'types/util';
import { fromAtto, ZERO } from 'utils/bigNumber';

const STAT_CARD_HEIGHT = '5rem';

const ProfilePage = () => {
  const { getBalance, wallet, balance } = useWallet();
  const { faith } = useFaith();
  const { isLoading: vaultGroupsLoading, vaultGroups } = useListCoreVaultGroups();
  const { balances, isLoading: vaultGroupBalancesLoading } = useVaultGroupBalances(vaultGroups);

  useEffect(() => {
    if (!wallet) {
      return;
    }
    getBalance();
  }, [wallet]);

  const totalStakedAcrossAllVaults = Object.values(balances).reduce((total, vault) => {
    return total.add(vault?.staked || ZERO);
  }, BigNumber.from(0));

  const totalBalancesAcrossVaults = Object.values(balances).reduce((balance, vault) => {
    return balance.add(vault.balance || ZERO);
  }, BigNumber.from(0));

  const claimableVaults = new Set(
    vaultGroups.flatMap((vaultGroup) => {
      return vaultGroup.vaults.filter(({ unlockDate }) => unlockDate === 'NOW').map(({ id }) => id);
    })
  );

  const { data, yDomain, xDomain } = useChartData(wallet || '', fromAtto(totalBalancesAcrossVaults));

  const claimableBalance = Object.entries(balances).reduce((total, [address, vault]) => {
    if (!claimableVaults.has(address)) {
      return total;
    }

<<<<<<< HEAD
    return total + (vault.balance || 0);
  }, 0);
=======
    return total.add(vault.balance || ZERO);
  }, BigNumber.from(0));
>>>>>>> a3963e45

  const isLoading = vaultGroupsLoading || vaultGroupBalancesLoading;
  const totalEarned = totalBalancesAcrossVaults.sub(totalStakedAcrossAllVaults);
  const lockedOGTempleBalance = balance.ogTempleLockedClaimable;
  const ogTempleBalance = balance.ogTemple;
  const faithBalance = faith.usableFaith;
  const hasLegacyTemple = !!ogTempleBalance || !!lockedOGTempleBalance || !!faithBalance;

  return (
    <PageWrapper>
      <h3>Profile</h3>
      {wallet ? (
        <>
          <ProfileOverview>
            <ProfileMeta>
              <StatCards>
                <StatsCard
                  label="$Temple Deposited"
                  stat={formatTemple(totalStakedAcrossAllVaults)}
                  backgroundColor={theme.palette.brand75}
                  backgroundImageUrl={texture1}
                  smallStatFont
                  isSquare={false}
                  height={STAT_CARD_HEIGHT}
                  className="stat"
                  isLoading={isLoading}
                />
                <StatsCard
                  label="$Temple Locked"
                  stat={formatTemple(totalBalancesAcrossVaults)}
                  backgroundColor={theme.palette.brand75}
                  backgroundImageUrl={texture2}
                  smallStatFont
                  isSquare={false}
                  height={STAT_CARD_HEIGHT}
                  className="stat"
                  isLoading={isLoading}
                />
                <StatsCard
                  label="$Temple Earned"
                  stat={formatTemple(totalEarned)}
                  backgroundColor={theme.palette.brand75}
                  backgroundImageUrl={texture4}
                  smallStatFont
                  isSquare={false}
                  height={STAT_CARD_HEIGHT}
                  className="stat"
                  isLoading={isLoading}
                />
                <StatsCard
                  label="$Temple Claimable"
                  stat={formatTemple(claimableBalance)}
                  backgroundColor={theme.palette.brand75}
                  backgroundImageUrl={texture5}
                  smallStatFont
                  isSquare={false}
                  className="stat"
                  height={STAT_CARD_HEIGHT}
                  isLoading={isLoading}
                />
              </StatCards>
              <FlexibleXYPlot
                xType="time"
                dontCheckIfEmpty
                xDomain={xDomain}
                yDomain={yDomain}
                margin={{ left: 70 }}
                height={250}
              >
                <XAxis
                  style={{
                    line: { stroke: '#2b2a2d' },
                    ticks: { stroke: '#6b6b76' },
                    text: {
                      stroke: 'none',
                      fill: '#6b6b76',
                      fontSize: 10,
                    },
                  }}
                  tickTotal={8}
                />
                <YAxis
                  style={{
                    line: { stroke: '#2b2a2d' },
                    ticks: { stroke: '#6b6b76' },
                    text: { stroke: 'none', fill: '#6b6b76', fontWeight: 600 },
                  }}
                  tickTotal={5}
                  tickFormat={(v) => `${v} $T`}
                />
                <LineSeries
                  data={data}
                  color="#696766"
                  // @ts-ignore
                  strokeWidth={2}
                />
                {data.length === 0 && (
                  <ChartLabel
                    text="No transaction history"
                    includeMargin={false}
                    xPercent={0.5}
                    yPercent={0.5}
                    style={{
                      transform: 'translate(-50, 0)',
                    }}
                  />
                )}
              </FlexibleXYPlot>
            </ProfileMeta>
          </ProfileOverview>
          <SectionWrapper>
            <ProfileVaults isLoading={isLoading} vaultGroupBalances={balances} vaultGroups={vaultGroups} />
          </SectionWrapper>
          {hasLegacyTemple && (
            <SectionWrapper>
              <ProfileLegacyTemple lockedOgTempleBalance={lockedOGTempleBalance} faithBalance={faithBalance} />
            </SectionWrapper>
          )}
        </>
      ) : (
        <>
          <h4>Please connect your wallet...</h4>
        </>
      )}
    </PageWrapper>
  );
};

interface Transaction {
  id: string;
  timestamp: string;
  amount: string;
}

interface TransactionResponse {
  data?: {
    user: Nullable<{
      deposits: Transaction[];
      withdraws: Transaction[];
    }>;
  };
}

const useChartData = (wallet: string, totalBalance: number) => {
  const [fetchTransactions, { response }] = useSubgraphRequest<TransactionResponse>(
    env.subgraph.templeCore,
    createUserTransactionsQuery(wallet || '')
  );

  useEffect(() => {
    if (!wallet) {
      return;
    }
    fetchTransactions();
  }, [fetchTransactions, wallet]);

  const user = response?.data?.user;

  return useMemo(() => {
    const now = new Date(Date.now());

    if (!user) {
      return {
        data: [],
        xDomain: [subDays(now, 7).getTime(), now.getTime()],
        yDomain: [0, 5000],
      };
    }

    const merged = [
      ...user.deposits.map((deposit) => ({
        type: 'deposit',
        amount: Number(deposit.amount),
        timestamp: createDateFromSeconds(deposit.timestamp),
        id: deposit.id,
      })),
      ...user.withdraws.map((withdraw) => ({
        type: 'withdraw',
        amount: Number(withdraw.amount),
        timestamp: createDateFromSeconds(withdraw.timestamp),
        id: withdraw.id,
      })),
    ];

    const sortedByDate = merged.sort((a, b) => a.timestamp.getTime() - b.timestamp.getTime());
    const dataPoints = sortedByDate.reduce<{ y: number; x: number; d: Date }[]>((acc, transaction) => {
      const lastBalance = acc[acc.length - 1]?.y || 0;
      const nextBalance =
        transaction.type === 'deposit' ? lastBalance + transaction.amount : lastBalance - transaction.amount;

      acc.push({
        d: transaction.timestamp,
        x: transaction.timestamp.getTime(),
        y: nextBalance,
      });

      return acc;
    }, []);

    dataPoints.push({
      d: now,
      x: now.getTime(),
      y: totalBalance,
    });

    const largest = [...dataPoints].sort((a, b) => b.y - a.y)[0]?.y || 0;
    const largestBalance = largest + 500;
    const yDomain = [0, largestBalance];
    const xDomain = [dataPoints[0]?.x || 0, now.getTime()];

    return {
      data: dataPoints,
      xDomain,
      yDomain,
    };
  }, [user, totalBalance]);
};

const ProfileOverview = styled.section`
  padding: 0;
  display: grid;
  grid-template-columns: 1fr;
  gap: 2rem;
  margin-bottom: 2rem;
`;

const ProfileMeta = styled.div`
  min-width: 50%;
  display: grid;
  grid-template-columns: 1fr;
  gap: 0.75rem;

  ${phoneAndAbove(`
    grid-template-columns: 1fr 1fr;
  `)}
`;

const StatCards = styled.div`
  display: grid;
  grid-template-columns: 1fr 1fr;
  grid-template-rows: 1fr 1fr;
  gap: 0.75rem;
`;

const SectionWrapper = styled.div`
  margin-bottom: 1rem;
`;

export default ProfilePage;<|MERGE_RESOLUTION|>--- conflicted
+++ resolved
@@ -1,11 +1,8 @@
 import { useEffect, useMemo, useRef } from 'react';
 import styled from 'styled-components';
 import { subDays } from 'date-fns';
-<<<<<<< HEAD
 import { FlexibleXYPlot, XAxis, YAxis, LineSeries, ChartLabel } from 'react-vis';
-=======
 import { BigNumber } from 'ethers';
->>>>>>> a3963e45
 
 import StatsCard from 'components/StatsCard/StatsCard';
 
@@ -69,13 +66,8 @@
       return total;
     }
 
-<<<<<<< HEAD
-    return total + (vault.balance || 0);
-  }, 0);
-=======
     return total.add(vault.balance || ZERO);
   }, BigNumber.from(0));
->>>>>>> a3963e45
 
   const isLoading = vaultGroupsLoading || vaultGroupBalancesLoading;
   const totalEarned = totalBalancesAcrossVaults.sub(totalStakedAcrossAllVaults);
