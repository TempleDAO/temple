--- conflicted
+++ resolved
@@ -30,16 +30,6 @@
       await updateTemplePrice();
       await updateIv();
 
-<<<<<<< HEAD
-=======
-      if (templePrice > iv * FRAX_SELL_DISABLED_IV_MULTIPLE) {
-        dispatch({
-          type: 'enableFraxSell',
-          fraxBalance: balance.frax,
-        });
-      }
-
->>>>>>> ec5967ac
       dispatch({
         type: 'changeInputTokenBalance',
         value: getTokenBalance(state.inputToken),
