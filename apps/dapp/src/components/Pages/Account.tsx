--- conflicted
+++ resolved
@@ -1,38 +1,21 @@
+//@ts-nocheck
 import React, { useEffect, useState } from 'react';
 import axios from 'axios';
-import styled from 'styled-components';
-
-import RegisterToken from 'components/RegisterToken/RegisterToken';
-import { TEMPLE_TOKEN } from 'constants/tokens';
 import AccessoriesTemplate from 'components/Accessories/AccessoriesTemplate';
 import BackButton from 'components/Button/BackButton';
 import EnclaveCard from 'components/EnclaveCard/EnclaveCard';
-import { Flex, FlexStyled } from 'components/Layout/Flex';
+import { FlexStyled } from 'components/Layout/Flex';
 import ProfileHeader from 'components/ProfileHeader/ProfileHeader';
 import ProfileMetric from 'components/ProfileMetric/ProfileMetric';
 import withWallet from 'hoc/withWallet';
-import { useFaith } from 'providers/FaithProvider';
 import { CustomRoutingPageProps } from 'hooks/use-custom-spa-routing';
 import useFetchStoreDiscordUser from 'hooks/use-fetch-store-discord-user';
 import useRefreshableAccountMetrics from 'hooks/use-refreshable-account-metrics';
+import { useWallet } from 'providers/WalletProvider';
 import { TICKER_SYMBOL } from 'enums/ticker-symbol';
+import styled from 'styled-components';
 import { formatNumberWithCommas } from 'utils/formatter';
-<<<<<<< HEAD
-import { Nullable } from 'types/util';
-
-export interface DiscordUser {
-  user_id: string;
-  user_name: string;
-  guild_name: string;
-  enclave: string;
-  engagementlast7days: string;
-  engagementlast30days: string;
-  engagementalltime: SVGStringList;
-  roles: string[];
-}
-=======
 import { DiscordUser } from 'hooks/use-discord-data';
->>>>>>> 144435d1
 
 const ENV_VARS = import.meta.env;
 const BACKEND_URL = ENV_VARS.VITE_BACKEND_URL;
@@ -40,15 +23,15 @@
 const Account = ({ routingHelper }: CustomRoutingPageProps) => {
   const { back } = routingHelper;
 
-  const { faith } = useFaith();
-  const [discordData, setDiscordData] = useState<Nullable<DiscordUser>>(null);
+  const { faith } = useWallet();
+  const [discordData, setDiscordData] = useState<DiscordUser>();
   const discordId = useFetchStoreDiscordUser();
   const accountMetrics = useRefreshableAccountMetrics();
 
   useEffect(() => {
     const getDiscordUser = async (
-      userId: Nullable<string>
-    ): Promise<void> => {
+      userId?: string
+    ): Promise<DiscordUser | null> => {
       if (!userId) {
         return;
       }
@@ -186,7 +169,7 @@
                 >
                   <RightAlign>
                     <EnclaveCard
-                      enclave={discordData?.enclave?.toLowerCase() || ''}
+                      enclave={discordData?.enclave?.toLowerCase()}
                       unsetDiscrodData={() => setDiscordData(null)}
                     />
                   </RightAlign>
@@ -215,17 +198,11 @@
             >
               <ProfileHeader username={discordData?.guild_name} />
               <AccessoriesTemplate
-                enclave={discordData?.enclave?.toLowerCase() || ''}
+                enclave={discordData?.enclave?.toLowerCase()}
               />
             </FlexStyled>
           </ProfileWrapper>
         </Container>
-        <Flex layout={{
-          kind: 'container',
-          justifyContent: 'center'
-        }}>
-          <RegisterToken token={TEMPLE_TOKEN}>&nbsp;Add Temple token</RegisterToken>
-        </Flex>
       </PageWrapper>
       <BackButton onClick={back} />
     </>
@@ -257,10 +234,10 @@
   padding-bottom: 1rem;
 `;
 
-const MetricsFlexItem = styled(MetricsFlex)<{ gradientDirection: 'left' | 'right' }>`
+const MetricsFlexItem = styled(MetricsFlex)`
   background-image: linear-gradient(
-    to ${({ gradientDirection }) => gradientDirection},
-    ${({ theme }) => theme.palette.brand25},
+    to ${(props) => props.gradientDirection},
+    ${(props) => props.theme.palette.brand25},
     rgba(0, 0, 0, 0)
   );
 `;
