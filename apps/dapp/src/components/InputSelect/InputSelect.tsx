import React from 'react';
import Select from 'react-select';
import { theme } from 'styles/theme';

export type Option = {
  value: string | number;
  label: string;
};

export type SelectTempleDaoOptions = Array<Option>;

export interface SelectTempleDaoProps {
  onChange?(event: any): void;

  options: SelectTempleDaoOptions | [];
  defaultValue?: Option;
<<<<<<< HEAD
  isSmall?: boolean;
=======
>>>>>>> 07887708
  // use to limit the number of elements shown in the menu at anytime
  maxMenuItems?: number;
}

/**
 * Primary UI component for user interaction
 */
/* FIXME(typing): Get the props right `& any` */
export const InputSelect = (props: SelectTempleDaoProps) => {
  const selectHeight = '2rem';
  return (
    <Select
      {...props}
      classNamePrefix={'Select'}
      menuPlacement={'auto'}
      theme={(selectTheme) => ({
        ...selectTheme,
        colors: {
          ...selectTheme.colors,
          primary: theme.palette.brand,
          primary75: theme.palette.brand75,
          primary50: theme.palette.brand50,
          primary25: theme.palette.brand25,
          neutral0: theme.palette.dark,
          neutral10: theme.palette.brand,
          neutral20: theme.palette.brand,
          neutral50: theme.palette.light50,
          neutral80: theme.palette.light,
        },
        borderRadius: 0,
      })}
      styles={{
        control: (base) => ({
          ...base,
          border: `0.0625rem  /* 1/16 */ solid ${theme.palette.brand}`,
          borderRadius: `calc(${selectHeight} / 4)`,
          boxShadow: 'none',
          fontSize: '1rem',
          textTransform: 'uppercase',
          textAlign: 'left',
          padding: '0 0.5rem',
          minWidth: ' 7.5rem  /* 120/16 */',
          cursor: 'pointer',
          height: selectHeight,
          zIndex: 2, // place it above the menu 👇
        }),
        menu: (base, state) => ({
          ...base,
          paddingTop: '1.5rem',
          marginTop: '-1.5rem',
          border: `0.0625rem solid ${theme.palette.brand}`,
        }),
        menuList: (base, state) => ({
          base,
          padding: 0,
          color: theme.palette.light,
          maxHeight: props.maxMenuItems ? `calc(${props.maxMenuItems} * ${selectHeight})` : 'none',
          overflowY: 'auto',
        }),
        option: (base, state) => ({
          ...base,
          textAlign: 'center',
          cursor: state.isDisabled ? 'not-allowed' : 'pointer',
          transition: theme.transitions.backgroundColor,
          height: selectHeight,
          borderBottom: `0.0625rem solid ${theme.palette.brand}`,
          fontWeight: 'bold',
          color: theme.palette.brandLight,
        }),
        indicatorSeparator: () => ({
          display: 'none',
        }),
        singleValue: (base, state) => ({
          ...base,
          opacity: state.isDisabled ? 0.5 : 1,
          transition: 'opacity 300ms',
          textAlign: 'center',
          width: '100%',
          fontWeight: 'bold',
          fontSize: '1.25rem',
          color: theme.palette.brandLight,
        }),
        valueContainer: (base) => ({
          ...base,
          padding: 0,
        }),
        dropdownIndicator: (base, state) => ({
          color: state.isFocused ? theme.palette.brandLight : theme.palette.brand,
          display: 'flex',
          transform: state.isFocused ? 'rotateX(180deg)' : 'none',
          transition: 'transform 250ms linear',
        }),
      }}
    />
  );
};<|MERGE_RESOLUTION|>--- conflicted
+++ resolved
@@ -14,10 +14,6 @@
 
   options: SelectTempleDaoOptions | [];
   defaultValue?: Option;
-<<<<<<< HEAD
-  isSmall?: boolean;
-=======
->>>>>>> 07887708
   // use to limit the number of elements shown in the menu at anytime
   maxMenuItems?: number;
 }
