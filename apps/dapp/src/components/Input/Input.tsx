--- conflicted
+++ resolved
@@ -76,10 +76,6 @@
           options={cryptoOptions}
           defaultValue={defaultValue}
           onChange={onCryptoChange}
-<<<<<<< HEAD
-          isSmall={small}
-=======
->>>>>>> 07887708
           maxMenuItems={maxSelectorItems}
         />
       );
