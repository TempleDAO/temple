require('dotenv').config();

import '@nomicfoundation/hardhat-chai-matchers';
import '@typechain/hardhat';
import '@nomiclabs/hardhat-ganache'; // for testing
import '@nomiclabs/hardhat-ethers';
import '@nomiclabs/hardhat-etherscan';
import 'hardhat-contract-sizer';
import 'hardhat-gas-reporter';
import 'solidity-coverage';
import { EndpointId } from '@layerzerolabs/lz-definitions'

// NOTE: Any tasks that depend on the generated typechain makes the build flaky.
//       Favour scripts instead
if (process.env.NODE_ENV === 'test')
  console.log('Running HardHat in TEST mode');
if (!process.env.ETHERSCAN_API_KEY) {
  console.log(
    "NOTE: environment variable ETHERSCAN_API_KEY isn't set. tasks that interact with etherscan won't work"
  );
}

// You need to export an object to set up your config
// Go to https://hardhat.org/config/ to learn more
//

import { subtask } from 'hardhat/config';
import { TASK_COMPILE_SOLIDITY_GET_SOURCE_PATHS } from 'hardhat/builtin-tasks/task-names';

subtask(TASK_COMPILE_SOLIDITY_GET_SOURCE_PATHS).setAction(
  async (_, __, runSuper) => {
    const paths = await runSuper();

    return paths.filter((p: string) => {
      return !p.endsWith('.t.sol');
    });
  }
);

/*task('verify-contract', `Verify a task's deployment on a block explorer`)
  .addParam('id', 'Deployment task ID')
  .addParam('name', 'Contract name')
  .addParam('address', 'Contract address')
  .addParam('args', 'ABI-encoded constructor arguments')
  .addOptionalParam('key', 'Etherscan API key to verify contracts')
  .setAction(
    async (
      args: { id: string; name: string; address: string; key: string; args: string; verbose?: boolean },
      hre: HardhatRuntimeEnvironment
    ) => {
      Logger.setDefaults(false, args.verbose || false);

      // eslint-disable-next-line @typescript-eslint/no-explicit-any
      const apiKey = args.key ?? (hre.config.networks[hre.network.name] as any).verificationAPIKey;
      const verifier = apiKey ? new Verifier(hre.network, apiKey) : undefined;

      // Contracts can only be verified in Live mode
      await new Task(args.id, TaskMode.LIVE, hre.network.name, verifier).verify(args.name, args.address, args.args);
    }
  );*/

/**
 * @type import('hardhat/config').HardhatUserConfig
 */
module.exports = {
  paths: {
    sources: "./contracts",
    artifacts: "./artifacts-hardhat",
    cache: "./cache-hardhat", // Use a different cache for Hardhat than Foundry
  },
  solidity: {
    compilers: [
      {
        version: '0.8.28',
        settings: {
          optimizer: {
            enabled: true,
            runs: 999999,
          },  
<<<<<<< HEAD
=======
        },
      },
      {
        version: '0.8.20',
        settings: {
          optimizer: {
            enabled: true,
            runs: 999999,
          },  
>>>>>>> 094dac3e
        },
      },
      {
        version: '0.8.4',
        settings: {
          optimizer: {
            enabled: true,
            runs: 999999,
          },
        },
      },
      {
        version: '0.5.16',
        settings: {
          optimizer: {
            enabled: true,
            runs: 999999,
          },
        },
      },
      {
        version: '0.6.6',
        settings: {
          optimizer: {
            enabled: true,
            runs: 999999,
          },
        },
      },
    ],
  },
  typechain: {
    target: 'ethers-v5',
    outDir: './typechain',
  },
  networks: {
    hardhat: {
      //    allowUnlimitedContractSize: true,
      chainId: 31337,
      mining:
        process.env.NODE_ENV === 'test'
          ? {
              auto: true,
              interval: 0,
            }
          : {
              auto: true,
              interval: 5000,
            },
    },
    rinkeby: {
      url: process.env.RINKEBY_RPC_URL || '',
      accounts: process.env.RINKEBY_ADDRESS_PRIVATE_KEY
        ? [process.env.RINKEBY_ADDRESS_PRIVATE_KEY]
        : [],
      gasPrice: 8000000000,
    },
    goerli: {
      url: process.env.GOERLI_RPC_URL || '',
      accounts: process.env.GOERLI_ADDRESS_PRIVATE_KEY 
        ? [process.env.GOERLI_ADDRESS_PRIVATE_KEY]
        : [],
      gasPrice: parseInt(process.env.GOERLI_GAS_IN_GWEI || '8') * 1000000000,
    },
    gnosisChiado: {
      url: process.env.GNOSIS_CHIADO_RPC_URL || '',
      accounts: process.env.GNOSIS_CHIADO_ADDRESS_PRIVATE_KEY 
        ? [process.env.GNOSIS_CHIADO_ADDRESS_PRIVATE_KEY]
        : [],
      gasPrice: 1000000000,  // 1 gwei xDAI
    },
    gnosis: {
      url: process.env.GNOSIS_RPC_URL || '',
      accounts: process.env.GNOSIS_ADDRESS_PRIVATE_KEY 
        ? [process.env.GNOSIS_ADDRESS_PRIVATE_KEY]
        : [],
      gasPrice: parseInt(process.env.GNOSIS_GAS_IN_GWEI || '0') * 1000000000,
    },
    mainnet: {
      url: process.env.MAINNET_RPC_URL || '',
      accounts: process.env.MAINNET_ADDRESS_PRIVATE_KEY
        ? [process.env.MAINNET_ADDRESS_PRIVATE_KEY]
        : [],
      gasPrice: parseInt(process.env.MAINNET_GAS_IN_GWEI || '0') * 1000000000,
    },
    matic: {
      url: process.env.MATIC_RPC_URL || '',
      accounts: process.env.MATIC_ADDRESS_PRIVATE_KEY
        ? [process.env.MAINNET_ADDRESS_PRIVATE_KEY]
        : [],
      gasPrice: 40000000000,
    },
    polygonMumbai: {
        url: process.env.MUMBAI_RPC_URL || '',
        accounts: process.env.MUMBAI_ADDRESS_PRIVATE_KEY
            ? [process.env.MUMBAI_ADDRESS_PRIVATE_KEY]
            : [],
        gasPrice: 2000000000,
    },
    sepolia: {
        url: process.env.SEPOLIA_RPC_URL || '',
        accounts: process.env.SEPOLIA_ADDRESS_PRIVATE_KEY
            ? [process.env.SEPOLIA_ADDRESS_PRIVATE_KEY]
            : [],
        gasPrice: parseInt(process.env.SEPOLIA_GAS_IN_GWEI || '0') * 1000000000,
        eid: EndpointId.SEPOLIA_V2_TESTNET
    },
    anvil: {
        url: "http://127.0.0.1:8545/",
        accounts: "remote",
    },
    arbitrumSepolia: {
      url: process.env.ARBITRUM_SEPOLIA_RPC_URL || '',
      accounts: process.env.ARBITRUM_SEPOLIA_ADDRESS_PRIVATE_KEY
        ? [process.env.ARBITRUM_SEPOLIA_ADDRESS_PRIVATE_KEY]
        : [],
      gasPrice: 2000000000,
      eid: EndpointId.ARBITRUM_V2_TESTNET
    }
  },
  etherscan: {

    apiKey: {
      mainnet: process.env.ETHERSCAN_API_KEY,
      gnosis: process.env.GNOSISSCAN_API_KEY,
      polygonMumbai: process.env.POLYGONSCAN_API_KEY,
      polygon: process.env.POLYGONSCAN_API_KEY,
      goerli: process.env.ETHERSCAN_API_KEY,
      sepolia: process.env.ETHERSCAN_API_KEY,
      arbitrumSepolia: process.env.ARBISCAN_API_KEY,
    },
    customChains: [
      {
        network: "arbitrumSepolia",
        chainId: 421614,
        urls: {
          apiURL: "https://api-sepolia.arbiscan.io/api",
          browserURL: "https://sepolia.arbiscan.io"
        }
      }
    ]
  },
  mocha: {
    timeout: 300000,
  },
  contractSizer: {
    alphaSort: true,
  },
};<|MERGE_RESOLUTION|>--- conflicted
+++ resolved
@@ -77,8 +77,6 @@
             enabled: true,
             runs: 999999,
           },  
-<<<<<<< HEAD
-=======
         },
       },
       {
@@ -88,7 +86,6 @@
             enabled: true,
             runs: 999999,
           },  
->>>>>>> 094dac3e
         },
       },
       {
