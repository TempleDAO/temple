--- conflicted
+++ resolved
@@ -19,12 +19,9 @@
   TempleIVSwap__factory,
   JoiningFee__factory,
   OpsManager__factory,
-<<<<<<< HEAD
-=======
   TempleStableAMMRouter__factory,
   VaultProxy__factory,
   InstantExitQueue__factory,
->>>>>>> e1ed0c4c
 } from '../../typechain';
 import { writeFile } from 'fs/promises';
 
@@ -269,13 +266,6 @@
     100000000000000
   );
 
-<<<<<<< HEAD
-  const opsManagerLib = await (await ethers.getContractFactory("OpsManagerLib")).connect(owner).deploy();
-  const opsManager = await new OpsManager__factory({ "contracts/core/OpsManagerLib.sol:OpsManagerLib" : opsManagerLib.address }, owner).deploy(
-    templeToken.address,
-    joiningFee.address
-  );
-=======
   const opsManagerLib = await (await ethers.getContractFactory('OpsManagerLib'))
     .connect(owner)
     .deploy();
@@ -283,7 +273,6 @@
     { 'contracts/core/OpsManagerLib.sol:OpsManagerLib': opsManagerLib.address },
     owner
   ).deploy(templeToken.address, joiningFee.address);
->>>>>>> e1ed0c4c
 
   const exposureTx = await opsManager.createExposure(
     'Stable Exposure',
