--- conflicted
+++ resolved
@@ -564,10 +564,7 @@
   gnosisChiado: ['GNOSIS_CHIADO_ADDRESS_PRIVATE_KEY', 'GNOSIS_CHIADO_RPC_URL'],
   polygonMumbai: ['MUMBAI_ADDRESS_PRIVATE_KEY', 'MUMBAI_RPC_URL'],
   sepolia: ['SEPOLIA_ADDRESS_PRIVATE_KEY', 'SEPOLIA_RPC_URL'],
-<<<<<<< HEAD
   anvil: [],
-=======
->>>>>>> b015cd5d
   localhost: [],
 };
 
@@ -628,11 +625,7 @@
             allowed: value
         }
     });
-<<<<<<< HEAD
-    return await mine(contract.setExplicitAccess(allowedCaller, access));
-=======
     return await contract.setExplicitAccess(allowedCaller, access);
->>>>>>> b015cd5d
 }
 
 const { AddressZero } = ethers.constants;
