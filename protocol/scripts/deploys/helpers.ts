--- conflicted
+++ resolved
@@ -545,13 +545,10 @@
   if (network.name == 'polygonMumbai' && !process.env.MUMBAI_ADDRESS_PRIVATE_KEY) {
     throw new Error("Missing environment variable MUMBAI_ADDRESS_PRIVATE_KEY. A mumbai address private key with eth is required to deploy/manage contracts");
   }
-<<<<<<< HEAD
 
   if (network.name == 'sepolia' && !process.env.SEPOLIA_ADDRESS_PRIVATE_KEY) {
     throw new Error("Missing environment variable SEPOLIA_ADDRESS_PRIVATE_KEY. A mumbai address private key with eth is required to deploy/manage contracts");
   }
-=======
->>>>>>> d832d881
 }
 
 const expectedEnvvars: { [key: string]: string[] } = {
@@ -566,10 +563,7 @@
   gnosis: ['GNOSIS_ADDRESS_PRIVATE_KEY', 'GNOSIS_RPC_URL'],
   gnosisChiado: ['GNOSIS_CHIADO_ADDRESS_PRIVATE_KEY', 'GNOSIS_CHIADO_RPC_URL'],
   polygonMumbai: ['MUMBAI_ADDRESS_PRIVATE_KEY', 'MUMBAI_RPC_URL'],
-<<<<<<< HEAD
   sepolia: ['SEPOLIA_ADDRESS_PRIVATE_KEY', 'SEPOLIA_RPC_URL'],
-=======
->>>>>>> d832d881
   localhost: [],
 };
 
@@ -623,7 +617,6 @@
   return currentGasPrice;
 }
 
-<<<<<<< HEAD
 export async function setExplicitAccess(contract: Contract, allowedCaller: string, fnNames: string[], value: boolean) {
     const access: ITempleElevatedAccess.ExplicitAccessStruct[] = fnNames.map(fn => {
         return {
@@ -634,7 +627,5 @@
     return await contract.setExplicitAccess(allowedCaller, access);
 }
 
-=======
->>>>>>> d832d881
 const { AddressZero } = ethers.constants;
 export { AddressZero as ZERO_ADDRESS };