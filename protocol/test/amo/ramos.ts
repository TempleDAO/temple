--- conflicted
+++ resolved
@@ -700,11 +700,7 @@
             // test cooldown
             {
                 await amo.setCoolDown(1_800);
-<<<<<<< HEAD
-                await time.increase((await amo.cooldownSecs()).sub(10));
-=======
                 await time.increase((await amo.cooldownSecs()).sub(60));
->>>>>>> b015cd5d
                 await expect(amo.rebalanceUpJoin(toAtto(10_000), 1)).to.be.revertedWithCustomError(amo, "NotEnoughCooldown");
             }
         });
@@ -793,11 +789,7 @@
             // test cooldown
             {
                 await amo.setCoolDown(1_800);
-<<<<<<< HEAD
-                await time.increase((await amo.cooldownSecs()).sub(10));
-=======
                 await time.increase((await amo.cooldownSecs()).sub(60));
->>>>>>> b015cd5d
                 await expect(amo.rebalanceDownExit(toAtto(10_000), 1)).to.be.revertedWithCustomError(amo, "NotEnoughCooldown");
             }
         });
@@ -930,11 +922,7 @@
             // test cooldown
             {
                 await amo.setCoolDown(1_800);
-<<<<<<< HEAD
-                await time.increase((await amo.cooldownSecs()).sub(10));
-=======
                 await time.increase((await amo.cooldownSecs()).sub(60));
->>>>>>> b015cd5d
                 await expect(amo.rebalanceUpExit(toAtto(10_000), 1)).to.be.revertedWithCustomError(amo, "NotEnoughCooldown");
                 await amo.setCoolDown(0);
             }
@@ -1033,11 +1021,7 @@
             // test cool down
             {
                 await amo.setCoolDown(1_800);
-<<<<<<< HEAD
-                await time.increase((await amo.cooldownSecs()).sub(10));
-=======
                 await time.increase((await amo.cooldownSecs()).sub(60));
->>>>>>> b015cd5d
                 await expect(amo.rebalanceDownJoin(toAtto(10_000), reqData.bptOut)).to.be.revertedWithCustomError(amo, "NotEnoughCooldown");
             }
         });
