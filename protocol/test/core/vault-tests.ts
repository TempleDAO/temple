--- conflicted
+++ resolved
@@ -152,11 +152,7 @@
     await futureVault.inEnterExitWindow();
   })
 
-<<<<<<< HEAD
-  xit("Doesn't attempt to deposit when joining fee is higher that deposit amount", async () => {
-=======
   it("Doesn't attempt to deposit when joining fee is higher that deposit amount", async () => {
->>>>>>> e1ed0c4c
       const now = await blockTimestamp();
       await mineToTimestamp((now+2592000)-86400); // with default 1 temple per hour, fee will be around 690
 
