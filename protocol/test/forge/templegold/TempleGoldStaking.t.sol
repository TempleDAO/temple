--- conflicted
+++ resolved
@@ -676,16 +676,9 @@
 
     function test_setSelfAsDelegate() public {
         vm.startPrank(executor);
-<<<<<<< HEAD
-        // uint256 halfTime = WEEK_LENGTH / 4;
-        uint256 halfTime = 1 weeks;
-        staking.setHalfTime(halfTime);
-        uint256 ts = (block.timestamp / WEEK_LENGTH + 1) * WEEK_LENGTH - halfTime;
-=======
         uint256 halfTime = 1 weeks;
         staking.setHalfTime(halfTime);
         uint256 ts = (block.timestamp / WEEK_LENGTH + 1) * WEEK_LENGTH - halfTime; 
->>>>>>> bf38a22a
 
         vm.startPrank(alice);
         vm.expectEmit(address(staking));
@@ -757,8 +750,6 @@
         assertEq(staking.getVoteWeight(bob), 0);
     }
 
-<<<<<<< HEAD
-=======
     function test_setSelfAsDelegate_user_weight_same_after_resetDelegation() public {
         uint64 _halfTime = 4 weeks;
         _setHalftime(_halfTime);
@@ -786,7 +777,6 @@
         assertEq(staking.getDelegatedVoteWeight(alice), 0);
     }
 
->>>>>>> bf38a22a
     function test_unsetUserVoteDelegate_remove_delegate_after_self_set_false() public {
         vm.startPrank(executor);
         uint256 halfTime = WEEK_LENGTH / 4;
@@ -863,7 +853,7 @@
         assertEq(staking.userDelegated(alice, bob), false);
         assertEq(staking.userDelegated(alice, mike), true);
         assertEq(staking.userDelegates(alice), mike);
-
+        
         // check user withdraw time
         uint32 _delegationPeriod = 8 weeks;
         _setMinimumDelegationPeriod(_delegationPeriod);
@@ -968,6 +958,172 @@
         t = staking.userWithdrawTimes(alice);
         vm.warp(t);
         staking.withdrawAll(false);
+    }
+
+    function test_setUserVoteDelegate_unsetUserVoteDelegate_delegationPeriod() public {
+        uint64 _halfTime = 4 weeks;
+        _setHalftime(_halfTime);
+        uint32 _delegationPeriod = 8 weeks;
+        _setMinimumDelegationPeriod(_delegationPeriod);
+        vm.startPrank(bob);
+        staking.setSelfAsDelegate(true);
+        vm.startPrank(executor);
+        staking.setSelfAsDelegate(true);
+        vm.startPrank(mike);
+        staking.setUserVoteDelegate(bob);
+        vm.startPrank(alice);
+        staking.setUserVoteDelegate(bob);
+
+        uint256 ts = block.timestamp / WEEK_LENGTH * WEEK_LENGTH;
+        uint256 t = ts;
+        vm.warp(t);
+
+        deal(address(templeToken), alice, 500 ether, true);
+        _approve(address(templeToken), address(staking), type(uint).max);
+        staking.stake(200 ether);
+        uint32 withdrawTime = uint32(block.timestamp + _delegationPeriod);
+        assertEq(staking.userWithdrawTimes(alice), withdrawTime);
+
+        // change delegate after stake
+        vm.expectRevert(abi.encodeWithSelector(ITempleGoldStaking.CannotDelegate.selector));
+        staking.setUserVoteDelegate(executor);
+        // withdraw after stake
+        vm.expectRevert(abi.encodeWithSelector(ITempleGoldStaking.MinimumStakePeriod.selector));
+        staking.withdrawAll(false);
+        t += 5 weeks;
+        vm.warp(t);
+        uint256 nextWithdrawTime = withdrawTime + (_delegationPeriod / 3);
+        staking.stake(100 ether);
+        assertGt(staking.userWithdrawTimes(alice), withdrawTime);
+        assertEq(staking.userWithdrawTimes(alice), nextWithdrawTime);
+        // set to first withdraw time 
+        t = withdrawTime;
+        vm.warp(t);
+        // can't withdraw at old withdraw time
+        vm.expectRevert(abi.encodeWithSelector(ITempleGoldStaking.MinimumStakePeriod.selector));
+        staking.withdrawAll(false);
+        t = nextWithdrawTime;
+        vm.warp(t);
+        uint256 balanceBefore = templeToken.balanceOf(alice);
+        staking.withdrawAll(false);
+        assertEq(templeToken.balanceOf(alice), balanceBefore+300 ether);
+        assertEq(staking.userWithdrawTimes(alice), 0);
+        staking.unsetUserVoteDelegate();
+        
+        // no delegate before stake
+        staking.stake(100 ether);
+        assertEq(staking.userWithdrawTimes(alice), 0);
+        staking.withdrawAll(false);
+        
+        // set delegate before stake
+        staking.setUserVoteDelegate(executor);
+        staking.stake(100 ether);
+        withdrawTime = uint32(block.timestamp + _delegationPeriod);
+        assertEq(staking.userWithdrawTimes(alice), withdrawTime);
+        t = withdrawTime - 1;
+        vm.warp(t);
+        vm.expectRevert(abi.encodeWithSelector(ITempleGoldStaking.MinimumStakePeriod.selector));
+        staking.withdrawAll(false);
+        // set to withdraw time but don't withdraw and set another delegate
+        t += 1;
+        vm.warp(t);
+        staking.setUserVoteDelegate(bob);
+        assertEq(staking.userWithdrawTimes(alice), withdrawTime+_delegationPeriod);
+        t = withdrawTime + _delegationPeriod;
+        vm.warp(t);
+        staking.withdrawAll(false);
+        staking.unsetUserVoteDelegate();
+
+        // stake a few times
+        staking.stake(100 ether);
+        staking.stake(100 ether);
+        // set and unset
+        staking.setUserVoteDelegate(executor);
+        vm.expectRevert(abi.encodeWithSelector(ITempleGoldStaking.InvalidOperation.selector));
+        staking.unsetUserVoteDelegate();
+        vm.expectRevert(abi.encodeWithSelector(ITempleGoldStaking.MinimumStakePeriod.selector));
+        staking.withdrawAll(false);
+        t = staking.userWithdrawTimes(alice);
+        vm.warp(t);
+        staking.withdrawAll(false);
+    }
+
+    function test_check_finding_15() public {
+        uint64 _halfTime = 7 days;
+        _setHalftime(_halfTime);
+        vm.startPrank(bob);
+        staking.setSelfAsDelegate(true);
+        // vm.startPrank(mike);
+        // staking.setUserVoteDelegate(bob);
+        vm.startPrank(alice);
+        staking.setUserVoteDelegate(bob);
+        uint256 ts = block.timestamp / WEEK_LENGTH * WEEK_LENGTH;
+        uint256 t = ts;
+        vm.warp(t);
+        deal(address(templeToken), alice, 200 ether, true);
+        deal(address(templeToken), mike, 200 ether, true);
+        _approve(address(templeToken), address(staking), type(uint).max);
+        staking.stake(200 ether);
+
+        t += 2 * WEEK_LENGTH;
+        vm.warp(t);
+        assertEq(staking.getDelegatedVoteWeight(bob), 133333333333333333333);
+        vm.startPrank(mike);
+        _approve(address(templeToken), address(staking), type(uint).max);
+        ITempleGoldStaking.AccountWeightParams memory _weight = staking.getAccountWeights(bob);
+        assertEq(_weight.stakeTime, 0);
+        staking.stake(100 ether);
+        // stake time is 0 after stake
+        _weight = staking.getAccountWeights(bob);
+        assertEq(_weight.stakeTime, 0);
+        // delegate to bob after stake
+        staking.setUserVoteDelegate(bob);
+        // stake time incrases after delegation
+        _weight = staking.getAccountWeights(bob);
+        assertEq(_weight.stakeTime, 483840);
+        assertEq(staking.getDelegatedVoteWeight(bob), 133333333333333333333);
+        staking.unsetUserVoteDelegate();
+        // bob stake time remains the same after reset delegation from mike
+        _weight = staking.getAccountWeights(bob);
+        assertEq(_weight.stakeTime, 483840);
+        // same week
+        assertEq(staking.getDelegatedVoteWeight(bob), 133333333333333333333);
+        t += WEEK_LENGTH;
+        vm.warp(t);
+        _weight = staking.getAccountWeights(bob);
+        assertEq(_weight.stakeTime, 483840);
+        // vote power reduces by 4761904761904761905 (4.7619e18) which is 3.57% of previous vote power
+        // even after withdrawing 100 ether, which is 33% of total delegated votes
+        assertEq(staking.getDelegatedVoteWeight(bob), 128571428571428571428);
+        t += WEEK_LENGTH;
+        vm.warp(t);
+        // increases because it's following week
+        assertEq(staking.getDelegatedVoteWeight(bob), 147368421052631578947);
+        _weight = staking.getAccountWeights(bob);
+        assertEq(_weight.stakeTime, 483840);
+        // delegate and undelegate a couple of time to check if stakeTime reduces
+        staking.setUserVoteDelegate(bob);
+        // stake time for bob increases after delegation
+        _weight = staking.getAccountWeights(bob);
+        assertEq(_weight.stakeTime, 583944);
+        staking.unsetUserVoteDelegate();
+        _weight = staking.getAccountWeights(bob);
+        assertEq(_weight.stakeTime, 583944);
+        assertEq(staking.getDelegatedVoteWeight(bob), 147368421052631578947);
+
+        staking.setUserVoteDelegate(bob);
+        // stake time reduced after delegation
+        _weight = staking.getAccountWeights(bob);
+        assertEq(_weight.stakeTime, 294510);
+        staking.unsetUserVoteDelegate();
+        assertEq(staking.getDelegatedVoteWeight(bob), 147368421052631578947);
+        _weight = staking.getAccountWeights(bob);
+        assertEq(_weight.stakeTime, 294510);
+        t += WEEK_LENGTH;
+        vm.warp(t);
+        assertEq(staking.getDelegatedVoteWeight(bob), 119580349841434469553);
+        _weight = staking.getAccountWeights(bob);
+        assertEq(_weight.stakeTime, 294510);
     }
 
     function test_setUserVoteDelegate_unsetUserVoteDelegate_delegationPeriod() public {
