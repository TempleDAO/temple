--- conflicted
+++ resolved
@@ -112,19 +112,10 @@
 
         // solhint-disable-next-line reentrancy
         strategy = new RamosStrategy(rescuer, executor, "RamosStrategy", address(trv), address(ramos), address(temple), address(dai));
-<<<<<<< HEAD
         setExplicitAccess(strategy, address(ramos), RamosStrategy.borrowProtocolToken.selector, RamosStrategy.repayProtocolToken.selector, true);
         setExplicitAccess(strategy, address(ramos), RamosStrategy.borrowQuoteToken.selector, RamosStrategy.repayQuoteToken.selector, true);
 
         ramos.setTokenVault(address(strategy));
-        ramos.setTokenVault(address(strategy));
-=======
-        // @todo Should allow set batch?
-        strategy.setExplicitAccess(address(ramos), RamosStrategy.borrowProtocolToken.selector, true);
-        strategy.setExplicitAccess(address(ramos), RamosStrategy.repayProtocolToken.selector, true);
-
-        ramos.setTokenVault(address(strategy));
->>>>>>> eb357521
         ramos.setTpiOracle(address(tpiOracle));
 
         // `templeToken` settings
@@ -165,19 +156,12 @@
 }
 
 contract RamosStrategyTestAdmin is RamosStrategyTestBase {
-<<<<<<< HEAD
     event Shutdown();
 
     event StrategyRemoved(address indexed strategy);
     event StrategyShutdownCreditAndDebt(address indexed strategy, address indexed token, uint256 outstandingCredit, uint256 outstandingDebt);
     event StrategyCreditAndDebtBalance(address indexed strategy, address indexed token, uint256 credit, uint256 debt);
     event Repay(address indexed strategy, address indexed token, address indexed from, uint256 stablesAmount);
-=======
-    event Shutdown(uint256 stablesRecovered);
-    event StrategyShutdown(address indexed strategy, uint256 debtBurned);
-    event RealisedGain(address indexed strategy, uint256 amount);
-    event Repay(address indexed strategy, address indexed from, uint256 stablesAmount);
->>>>>>> eb357521
     event LiquidityRemoved(uint256 quoteTokenReceived, uint256 protocolTokenReceived, uint256 bptRemoved);
 
     function setUp() public {
@@ -230,7 +214,6 @@
         uint256 _stablesRepaid = 5_872_605.221247683473796320e18;
         uint256 _templeRepaid = 5_809_705.521458524907505019e18;
         uint256 _bptRemoved = 11_670_178.797912999066086745e18;
-<<<<<<< HEAD
 
         // Events galore for shutdowns.
         // The strategy first repays any remaining temple & stables
@@ -247,8 +230,6 @@
             vm.expectEmit(address(trv));
             emit StrategyCreditAndDebtBalance(address(strategy), address(dai), _stablesRepaid - 1_000_000e18, 0);
         }
-=======
->>>>>>> eb357521
 
         vm.expectEmit(address(ramos));
         emit LiquidityRemoved(_stablesRepaid, _templeRepaid, _bptRemoved);
@@ -262,30 +243,16 @@
             vm.expectEmit(address(trv));
             emit StrategyShutdownCreditAndDebt(address(strategy), address(dai), _stablesRepaid - 1_000_000e18, 0);
 
-<<<<<<< HEAD
             vm.expectEmit(address(trv));
             emit StrategyShutdownCreditAndDebt(address(strategy), address(temple), _templeRepaid, 0);
-=======
-        vm.expectEmit(address(ramos));
-        emit LiquidityRemoved(_stablesRepaid, _templeRepaid, _bptRemoved);
-
-        // The strategy shuts down
-        vm.expectEmit(address(strategy));
-        emit Shutdown(0);
->>>>>>> eb357521
 
             vm.expectEmit(address(trv));
             emit StrategyRemoved(address(strategy));
         }
 
-<<<<<<< HEAD
         uint256 trvBalBefore = dai.balanceOf(address(trv));
         strategy.automatedShutdown(shutdownData);
         uint256 trvBalAfter = dai.balanceOf(address(trv));
-=======
-        uint256 stables = strategy.automatedShutdown(shutdownData);
-        assertEq(stables, 0);
->>>>>>> eb357521
 
         (
             uint256 bptAmountAfter,
@@ -330,7 +297,6 @@
         (,,,, IBalancerVault.ExitPoolRequest memory requestDataForRemoveLiquidity) = strategy.proportionalRemoveLiquidityQuote(bptOut, slippageBps);
         expectElevatedAccess();
         strategy.removeLiquidity(requestDataForRemoveLiquidity, bptOut);
-<<<<<<< HEAD
     }
 
     function test_access_borrowProtocolToken() public {
@@ -373,8 +339,6 @@
 
     function test_repayQuoteToken() public {
         // @todo
-=======
->>>>>>> eb357521
     }
 }
 
@@ -448,13 +412,8 @@
     event StrategyCreditAndDebtBalance(address indexed strategy, address indexed token, uint256 credit, uint256 debt);
 
     // Strategy
-<<<<<<< HEAD
     event AddLiquidity(uint256 quoteTokenAmount, uint256 protocolTokenAmount, uint256 bptTokensStaked);
     event RemoveLiquidity(uint256 quoteTokenAmount, uint256 protocolTokenAmount, uint256 bptIn);
-=======
-    event AddLiquidity();
-    event RemoveLiquidity();
->>>>>>> eb357521
 
     function setUp() public {
         _setUp();
@@ -495,11 +454,9 @@
         (uint256 templeAmount, uint256 bptOut,, IBalancerVault.JoinPoolRequest memory requestData) = strategy.proportionalAddLiquidityQuote(amount, slippageBps);
 
 
-
         vm.prank(executor);
         {
             vm.expectEmit(address(trv));
-<<<<<<< HEAD
             emit Borrow(address(strategy), address(temple), address(ramos), templeAmount);
             
             vm.expectEmit(address(trv));
@@ -516,12 +473,6 @@
 
             vm.expectEmit(address(strategy));
             emit AddLiquidity(amount, templeAmount, bptOut);
-=======
-            emit Borrow(address(strategy), address(ramos), amount);
-            
-            vm.expectEmit(address(strategy));
-            emit AddLiquidity();
->>>>>>> eb357521
 
             strategy.addLiquidity(requestData);
         }
@@ -558,11 +509,7 @@
             assertEq(balancesBefore.ramosTemple * 1e18 / balancesBefore.ramosStable, balancesAfter.ramosTemple * 1e18 / balancesAfter.ramosStable); // pool balance ratio no change
         }
 
-<<<<<<< HEAD
         vm.expectRevert(abi.encodeWithSelector(ITreasuryReservesVault.DebtCeilingBreached.selector, BORROW_CEILING-templeAmount, templeAmount));
-=======
-        vm.expectRevert(abi.encodeWithSelector(ITreasuryReservesVault.DebtCeilingBreached.selector, 0.01e25, 1e25));
->>>>>>> eb357521
         vm.prank(executor);
         strategy.addLiquidity(requestData);
     }
@@ -590,11 +537,7 @@
             emit Repay(address(strategy), address(dai), address(strategy), repayDaiAmount);
 
             vm.expectEmit(address(strategy));
-<<<<<<< HEAD
             emit RemoveLiquidity(repayDaiAmount, burnTempleAmount, bptToRemove);
-=======
-            emit RemoveLiquidity();
->>>>>>> eb357521
 
             strategy.removeLiquidity(requestDataForRemoveLiquidity, bptToRemove);
         }
@@ -633,11 +576,7 @@
             emit Repay(address(strategy), address(dai), address(strategy), repayDaiAmount);
 
             vm.expectEmit(address(strategy));
-<<<<<<< HEAD
             emit RemoveLiquidity(repayDaiAmount, burnTempleAmount, bptToRemove);
-=======
-            emit RemoveLiquidity();
->>>>>>> eb357521
 
             strategy.removeLiquidity(requestDataForRemoveLiquidity, bptToRemove);
         }
