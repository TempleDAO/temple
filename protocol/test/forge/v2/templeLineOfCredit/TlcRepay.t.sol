--- conflicted
+++ resolved
@@ -357,15 +357,9 @@
     function test_repay_gas() public {
         // With unoptmised solc FOUNDRY_PROFILE=lite
         (uint256 first, uint256 second, uint256 third) = _repayIteration(makeAddr("acct1"));
-<<<<<<< HEAD
-        assertLt(first, 89_000, "acct1 1");
-        assertLt(second, 85_000, "acct1 2");
-        assertLt(third, 103_000, "acct1 3");
-=======
         assertLt(first, 88_000, "acct1 1");
         assertLt(second, 84_000, "acct1 2");
         assertLt(third, 102_000, "acct1 3");
->>>>>>> ba4f4cea
 
         (first, second, third) = _repayIteration(makeAddr("acct2"));
         assertLt(first, 85_000, "acct2 1");
