--- conflicted
+++ resolved
@@ -8,10 +8,6 @@
 
 import { IRamos } from "contracts/interfaces/amo/IRamos.sol";
 import { IRamosTokenVault } from "contracts/interfaces/amo/helpers/IRamosTokenVault.sol";
-<<<<<<< HEAD
-import { IRamosTokenVault } from "contracts/interfaces/amo/helpers/IRamosTokenVault.sol";
-=======
->>>>>>> eb357521
 import { ITreasuryPriceIndexOracle } from "contracts/interfaces/v2/ITreasuryPriceIndexOracle.sol";
 import { IBalancerPoolHelper } from "contracts/interfaces/amo/helpers/IBalancerPoolHelper.sol";
 import { IBalancerVault } from "contracts/interfaces/external/balancer/IBalancerVault.sol";
@@ -310,7 +306,6 @@
         }
 
         // Repay the remaining protocol tokens withdrawn from the pool
-<<<<<<< HEAD
         unchecked {
             protocolTokenAmountOut -= feeAmt;
         }
@@ -318,9 +313,6 @@
         if (protocolTokenAmountOut != 0) {
             tokenVault.repayProtocolToken(protocolTokenAmountOut);
         }
-=======
-        tokenVault.repayProtocolToken(protocolTokenAmountOut-feeAmt);
->>>>>>> eb357521
     }
 
     /**
@@ -348,10 +340,6 @@
             bptAmountIn, minQuoteTokenAmountOut, rebalancePercentageBoundLow, rebalancePercentageBoundUp,
             postRebalanceSlippage, 1-protocolTokenBalancerPoolIndex, treasuryPriceIndex(), quoteToken
         );
-<<<<<<< HEAD
-=======
-        emit RebalanceDownExit(bptAmountIn, quoteTokenAmountOut);
->>>>>>> eb357521
 
         // Collect the fees on the output quote token
         uint256 feeAmt = quoteTokenAmountOut * rebalanceFees.rebalanceExitFeeBps / BPS_PRECISION;
@@ -359,7 +347,6 @@
             quoteToken.safeTransfer(feeCollector, feeAmt);
         }
 
-<<<<<<< HEAD
         unchecked {
             quoteTokenAmountOut -= feeAmt;
         }
@@ -367,10 +354,6 @@
         if (quoteTokenAmountOut != 0) {
             tokenVault.repayQuoteToken(quoteTokenAmountOut);
         }
-=======
-        quoteTokenAmountOut = quoteToken.balanceOf(address(this));
-        tokenVault.repayQuoteToken(quoteTokenAmountOut);
->>>>>>> eb357521
     }
 
     /**
@@ -528,14 +511,10 @@
     function removeLiquidity(
         IBalancerVault.ExitPoolRequest memory request,
         uint256 bptIn
-<<<<<<< HEAD
     ) external override onlyElevatedAccess returns (
         uint256 quoteTokenAmount, 
         uint256 protocolTokenAmount
     ) {
-=======
-    ) external override onlyElevatedAccess {
->>>>>>> eb357521
         // validate request
         if (request.assets.length != request.minAmountsOut.length || 
             request.assets.length != 2 || 
@@ -554,25 +533,15 @@
                 unchecked {
                     protocolTokenAmount = protocolToken.balanceOf(address(this)) - protocolTokenAmountBefore;
                 }
-<<<<<<< HEAD
                 if (protocolTokenAmount != 0) {
                     tokenVault.repayProtocolToken(protocolTokenAmount);
-=======
-                if (protocolTokenReceivedAmount != 0) {
-                    tokenVault.repayProtocolToken(protocolTokenReceivedAmount);
->>>>>>> eb357521
                 }
             } else if (request.assets[i] == address(quoteToken)) {
                 unchecked {
                     quoteTokenAmount = quoteToken.balanceOf(address(this)) - quoteTokenAmountBefore;
                 }
-<<<<<<< HEAD
                 if (quoteTokenAmount != 0) {
                     tokenVault.repayQuoteToken(quoteTokenAmount);
-=======
-                if (quoteTokenReceivedAmount != 0) {
-                    tokenVault.repayQuoteToken(quoteTokenReceivedAmount);
->>>>>>> eb357521
                 }
             }
         }
