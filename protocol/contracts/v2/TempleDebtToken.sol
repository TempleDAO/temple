pragma solidity ^0.8.17;
// SPDX-License-Identifier: AGPL-3.0-or-later
// Temple (v2/TempleBaseDebtToken.sol)

import { IERC20 } from "@openzeppelin/contracts/token/ERC20/extensions/IERC20Metadata.sol";
import { SafeERC20 } from "@openzeppelin/contracts/token/ERC20/utils/SafeERC20.sol";
import { mulDiv } from "@prb/math/src/Common.sol";

import { ITempleDebtToken } from "contracts/interfaces/v2/ITempleDebtToken.sol";
import { CommonEventsAndErrors } from "contracts/common/CommonEventsAndErrors.sol";
import { CompoundedInterest } from "contracts/v2/interestRate/CompoundedInterest.sol";
import { TempleElevatedAccess } from "contracts/v2/access/TempleElevatedAccess.sol";
import { SafeCast } from "contracts/common/SafeCast.sol";

/**
 * @title Temple Debt Token
 * @notice A rebasing ERC20 representing principal accruing at a `base + risk premium` continuously compounding interest rate.
 *
 * All borrowers utilising the treasury will be issued accruing debt, such that the net performance (equity = assets - debt) of each strategy can be
 * evaluated on-chain. This Temple Debt Token will form the `debt` part of the equity equation in each strategy (an `asset` for the Treasury)
 *
 * There are 3 components to the debt:
 *   1/ Principal
 *   2/ 'base rate' interest, which is a common rate for all borrowers. 
 *         This represents an opportunity cost - a rate at which the Treasury would be able to otherwise earn safely
 *         (eg DAI's DSR at 1% APR). 
 *      It is implemented using a share based implementation such that this base rate can be updated for all debtors
 *   3/ 'risk premium' interest, where the interest rate is set per borrower.
 *         This represents a premium for that individual borrower depending on its purpose. 
 *         For example a higher risk / higher return borrower would have a higher risk premium.
 *
 * On a repayment, the interest accruing at the higher rate is paid down first. When there is no more `base rate` or
 * `risk premium` interest, then the principal portion is paid down.
 * 
 * This token is is non-transferrable. Only approved Minters can mint/burn the debt on behalf of a user.
 */
contract TempleDebtToken is ITempleDebtToken, TempleElevatedAccess {
    using CompoundedInterest for uint256;
    using SafeERC20 for IERC20;
    using SafeCast for uint256;

    string public constant VERSION = "1.0.0";

    /**
     * @dev Returns the name of the token.
     */
    string public override name;

    /**
     * @dev Returns the symbol of the token.
     */
    string public override symbol;

    /**
     * @dev Returns the decimals places of the token.
     */
    uint8 public constant override decimals = 18;

    /**
<<<<<<< HEAD
     * @notice The current (base rate) interest common for all strategies. This can be updated by the DAO
=======
     * @notice The current (base rate) interest common for all users. This can be updated by the DAO
>>>>>>> 0039bbda
     * @dev 1e18 format, where 0.01e18 = 1%
     */
    uint96 public override baseRate;

    /**
     * @notice The (base rate) total number of shares allocated out to strategies for internal book keeping
     */
    uint256 public override baseShares;

    /**
     * @notice The (base rate) total principal and interest owed across all debtors as of the latest checkpoint
     */
    uint256 public override baseCheckpoint;

    /**
     * @notice The last checkpoint time of the (base rate) principal and interest checkpoint
     */
    uint256 public override baseCheckpointTime;

    /**
     * @notice Per address status of debt
     */
    mapping(address => Debtor) public override debtors;

    /**
     * @notice The net amount of principal amount of debt minted across all strategies.
     */
    uint256 public override totalPrincipal;

    /**
     * @notice The latest estimate of the (risk premium) interest (no principal) owed.
     * @dev Indicative only. This total is only updated on a per strategy basis when that strategy gets 
     * checkpointed (on borrow/repay rate change).
     * So it is generally always going to be out of date as each strategy will accrue interest independently 
     * on different rates.
     */
    uint256 public override estimatedTotalRiskPremiumInterest;

    /// @notice A set of addresses which are approved to mint/burn
    mapping(address => bool) public override minters;

    constructor(
        string memory _name,
        string memory _symbol,
        address _initialRescuer,
        address _initialExecutor,
        uint256 _baseInterestRate
    ) TempleElevatedAccess(_initialRescuer, _initialExecutor)
    {
        name = _name;
        symbol = _symbol;
        baseRate = _baseInterestRate.encodeUInt96();
        baseCheckpointTime = block.timestamp;
    }

    /**
     * @notice Add an address which is able to mint or burn debt
     * positions on behalf of users.
     */
    function addMinter(address account) external override onlyElevatedAccess {
        minters[account] = true;
        emit AddedMinter(account);
    }

    /**
     * @notice Remove an address which is able to mint or burn debt
     * positions on behalf of users.
     */
    function removeMinter(address account) external override onlyElevatedAccess {
        minters[account] = false;
        emit RemovedMinter(account);
    }

    /**
     * @notice Track the deployed version of this contract. 
     */
    function version() external pure override returns (string memory) {
        return VERSION;
    }

    /**
     * @notice Update the continuously compounding (base) interest rate of all debtors, from this block onwards.
     */
    function setBaseInterestRate(uint256 _rate) external override onlyElevatedAccess {
        _checkpointBase(_compoundedBaseInterest());
        baseRate = _rate.encodeUInt96();
        emit BaseInterestRateSet(_rate);
    }

    /**
     * @notice Update the continuously compounding (risk premium) interest rate for a given debtor, from this block onwards
     */
    function setRiskPremiumInterestRate(address _debtor, uint256 _rate) external override onlyElevatedAccess {
        Debtor storage debtor = debtors[_debtor];
        _checkpointDebtor(debtor);
        debtor.rate = _rate.encodeUInt64();
        emit RiskPremiumInterestRateSet(_debtor, _rate);
    }

    /**
     * @notice Approved Minters can add a new debt position on behalf of a user.
     * @param _debtor The address of the debtor who is issued new debt
     * @param _mintAmount The notional amount of debt tokens to issue.
     */
    function mint(address _debtor, uint256 _mintAmount) external override {
        if (!minters[msg.sender]) revert CannotMintOrBurn(msg.sender);
        if (_debtor == address(0)) revert CommonEventsAndErrors.InvalidAddress(_debtor);
        if (_mintAmount == 0) revert CommonEventsAndErrors.ExpectedNonZero();

        // Checkpoint the (base) debt and the (risk premium) debt for this borrower
        uint256 _totalPrincipalAndBase = _compoundedBaseInterest();
        _checkpointBase(_totalPrincipalAndBase);
        uint256 _totalBaseShares = baseShares;

        Debtor storage debtor = debtors[_debtor];
        _checkpointDebtor(debtor);              
        
        // Calculate the number of (base) debt shares for this borrow amount. Ensure this is rounded down (same as EIP-4626)
        uint256 sharesAmount = _debtToShares(_mintAmount, _totalPrincipalAndBase, _totalBaseShares, false);

        // Update the contract state
        {
            // Add the shares to the debtor and total
            debtor.baseShares += sharesAmount.encodeUInt128();
            baseShares = _totalBaseShares + sharesAmount;

            // The principal borrowed now increases (which affects the risk premium interest accrual)
            // and also the (base rate) checkpoint representing the principal+base interest
            debtor.principal += _mintAmount.encodeUInt128();
            totalPrincipal += _mintAmount;
            baseCheckpoint += _mintAmount;
        }

        emit Transfer(address(0), _debtor, _mintAmount);
    }

    /**
     * @notice Approved Minters can burn debt on behalf of a user.
     * @dev Interest is repaid in preference:
     *   1/ Firstly to the higher interest rate of (baseRate, debtor risk premium rate)
     *   2/ Any remaining of the repayment is then paid of the other interest amount.
     *   3/ Finally if there is still some repayment amount unallocated, 
     *      then the principal will be paid down. This is like a new debt is issued for the lower balance,
     *      where interest accrual starts fresh.
     * More debt than the user has cannot be burned - it is capped. The actual amount burned is returned
     * @param _debtor The address of the debtor
     * @param _burnAmount The notional amount of debt tokens to repay.
     */
    function burn(
        address _debtor, 
        uint256 _burnAmount
    ) external override returns (
        uint256 burnedAmount
    ) {
        if (!minters[msg.sender]) revert CannotMintOrBurn(msg.sender);
        if (_debtor == address(0)) revert CommonEventsAndErrors.InvalidAddress(_debtor);
        if (_burnAmount == 0) revert CommonEventsAndErrors.ExpectedNonZero();

        Debtor storage debtor = debtors[_debtor];
        uint256 _totalPrincipalAndBase = _compoundedBaseInterest();
        
        {
            // The user can't pay off more debt than they have.
            // It is capped, and the actual amount burned returned as a value
            uint256 _debtorBalance = _balanceOf(debtor, _totalPrincipalAndBase);
            if (_burnAmount > _debtorBalance) {
                _burnAmount = _debtorBalance;
            }
        }

        emit Transfer(_debtor, address(0), _burnAmount);
        _burn(debtor, _burnAmount, _totalPrincipalAndBase);
        return _burnAmount;
    }

    /**
     * @notice Approved Minters can burn the entire debt on behalf of a user.
     * @param _debtor The address of the debtor
     */
    function burnAll(address _debtor) external override returns (uint256 burnedAmount) {
        if (!minters[msg.sender]) revert CannotMintOrBurn(msg.sender);
        if (_debtor == address(0)) revert CommonEventsAndErrors.InvalidAddress(_debtor);

        Debtor storage debtor = debtors[_debtor];
        uint256 _totalPrincipalAndBase = _compoundedBaseInterest();
        burnedAmount = _balanceOf(debtor, _totalPrincipalAndBase);

        if (burnedAmount != 0) {
            emit Transfer(_debtor, address(0), burnedAmount);
            _burn(debtor, burnedAmount, _totalPrincipalAndBase);
        }
    }

    function _burn(Debtor storage debtor, uint256 _burnAmount, uint256 _totalPrincipalAndBase) internal {
        // First checkpoint both the base interest and (risk premium) interest of the debtor.
        _checkpointBase(_totalPrincipalAndBase);
        _checkpointDebtor(debtor);

        // Local vars to save multiple stoarge lookups
        uint256 _totalBaseShares = baseShares;
        uint256 _debtorShares = debtor.baseShares;
        uint256 _debtorPrincipal = debtor.principal;
        uint256 _debtorCheckpoint = debtor.checkpoint;
        uint256 _debtorDebtRepaid;
        uint256 _baseDebtRepaid;

        // Calculate what can be repaid out of the (base interest) and (risk premium interest).
        // Pay off the the item with the higher interest rate first.
        if (debtor.rate > baseRate) {
            _debtorDebtRepaid = _burnDebtorInterest(
                _burnAmount,
                _debtorCheckpoint
            );
            _burnAmount -= _debtorDebtRepaid;

            _baseDebtRepaid = _burnBaseInterest(
                _burnAmount,
                _debtorShares,
                _totalPrincipalAndBase,
                _totalBaseShares,
                _debtorPrincipal
            );
            _burnAmount -= _baseDebtRepaid;
        } else {
            _baseDebtRepaid = _burnBaseInterest(
                _burnAmount,
                _debtorShares,
                _totalPrincipalAndBase,
                _totalBaseShares,
                _debtorPrincipal
            );
            _burnAmount -= _baseDebtRepaid;

            _debtorDebtRepaid = _burnDebtorInterest(
                _burnAmount,
                _debtorCheckpoint
            );
            _burnAmount -= _debtorDebtRepaid;
        }

        // Update the contract state.
        // Any remaining out of `_burnAmount` is principal which is repaid.
        {
            unchecked {
                debtor.principal = uint128(_debtorPrincipal - _burnAmount);
                totalPrincipal -= _burnAmount;
            }

            // The base principal and interest checkpoint is updated, the sum of the base debt repaid plus any remaining
            // repayment which represents a principal paydown.
            uint256 _totalBaseRepaid = _baseDebtRepaid + _burnAmount;
            unchecked {
                baseCheckpoint -= _totalBaseRepaid;
            }

            // Calculate the number of shares (base) total repayment represents. Round up to the nearest share (same as EIP-4626)
            uint256 _totalSharesRepaid = _debtToShares(_totalBaseRepaid, _totalPrincipalAndBase, _totalBaseShares, true);
            unchecked {
                debtor.baseShares = uint128(_debtorShares - _totalSharesRepaid);
                baseShares = _totalBaseShares - _totalSharesRepaid;
            }

            // Update the per debtor checkpoint of (risk premium) interest, and also update the 
            // cumulative estimate of total debtor interest owing.
            unchecked {
                debtor.checkpoint = uint160(_debtorCheckpoint - _debtorDebtRepaid);
                estimatedTotalRiskPremiumInterest -= _debtorDebtRepaid;
            }
        }
    }

    function _burnDebtorInterest(
        uint256 _burnAmount, 
        uint256 _debtorCheckpoint
    ) internal pure returns (
        uint256 _debtRepaid
    ) {
        // Repay the per debtor interest - the minimum of what debt is still outstanding, 
        // and what of the repayment amount is still unallocated
        _debtRepaid = _debtorCheckpoint < _burnAmount ? _debtorCheckpoint : _burnAmount;
    }

    function _burnBaseInterest(
        uint256 _burnAmount,
        uint256 _baseInterestShares,
        uint256 _totalPrincipalAndBase,
        uint256 _totalBaseShares,
        uint256 _debtorPrincipal
    ) internal pure returns (
        uint256 _debtRepaid
    ) {
        // Get the interest-only portion remaining of the base debt given the amount of shares.
        // Round down for the base interest which is repaid. Any difference will be covered later by the principal repayment (which rounds up)
        _debtRepaid = _sharesToDebt(_baseInterestShares, _totalPrincipalAndBase, _totalBaseShares, false) - _debtorPrincipal;

        // Use the minimum of what's debt is still outstanding, and what of the repayment amount is still unallocated.
        _debtRepaid = _debtRepaid < _burnAmount ? _debtRepaid : _burnAmount;
    }

    /**
     * @notice Debt tokens are not transferrable.
     */
    function transfer(
        address /*to*/, 
        uint256 /*amount*/
    ) external pure override returns (bool) {
        revert NonTransferrable();
    }

    /**
     * @notice Debt tokens are not transferrable. Allowance always returns 0
     */
    function allowance(
        address /*owner*/,
        address /*spender*/
    ) external pure override returns (uint256) {
        return 0;
    }

    /**
     * @notice Debt tokens are not transferrable. Allowance always returns 0
     */
    function approve(
        address /*spender*/,
        uint256 /*amount*/
    ) external pure override returns (bool) {
        revert NonTransferrable();
    }

    /**
     * @notice Debt tokens are not transferrable. Allowance always returns 0
     */
    function transferFrom(
        address /*from*/,
        address /*to*/,
        uint256 /*amount*/
    ) external pure override returns (bool) {
        revert NonTransferrable();
    }

    /**
     * @notice Checkpoint the total principal and (base) interest owed by all debtors up to this block.
     */
    function checkpointBaseInterest() external override returns (uint256) {
        uint256 _totalPrincipalAndBase = _compoundedBaseInterest();
        _checkpointBase(_totalPrincipalAndBase);
        return _totalPrincipalAndBase;
    }

    function _checkpointBase(uint256 _totalDebt) internal {
        baseCheckpoint = _totalDebt;
        baseCheckpointTime = block.timestamp;
    }
    
    /**
     * @notice Checkpoint a debtor's (risk premium) interest (no principal) owed up to this block.
     */
    function checkpointDebtorInterest(address debtor) external override returns (uint256) {
        return _checkpointDebtor(debtors[debtor]);
    }

    /**
     * @notice Checkpoint multiple accounts (risk premium) interest (no principal) owed up to this block.
     * @dev Provided in case there needs to be block synchronisation on the total debt.
     */
    function checkpointDebtorsInterest(address[] memory _debtors) external override {
        uint256 _length = _debtors.length;
        for (uint256 i; i < _length; ++i) {
            _checkpointDebtor(debtors[_debtors[i]]);
        }
    }

    /**
     * @notice Checkpoint a debtor's (risk premium) interest (no principal) owed up to this block.
     */
    function _checkpointDebtor(Debtor storage debtor) internal returns (uint256) {
        uint256 interest = _compoundedDebtorInterest(debtor);
        unchecked {
            estimatedTotalRiskPremiumInterest += (interest - debtor.checkpoint);
        }
        debtor.checkpoint = uint160(interest);
        debtor.checkpointTime = uint32(block.timestamp);
        return interest;
    }

    /**
     * @notice The total principal and base interest owed by all debtors as of now.
     */
    function _compoundedBaseInterest() internal view returns (uint256) {
        uint256 _timeElapsed = block.timestamp - baseCheckpointTime;
        return baseCheckpoint.continuouslyCompounded(_timeElapsed, baseRate);
    }

    /**
     * @notice The current (risk premium) interest owed by a debtor (doesn't include principal or base interest)
     */
    function _compoundedDebtorInterest(Debtor storage debtor) internal view returns (uint256) {
        uint256 _rate = debtor.rate;
        if (_rate == 0) return 0;

        uint256 _timeElapsed = block.timestamp - debtor.checkpointTime;
        uint256 _principal = debtor.principal;
        uint256 _principalAndInterest = _principal + debtor.checkpoint;
        return _principalAndInterest.continuouslyCompounded(_timeElapsed, uint96(_rate)) - _principal;
    }

    /**
     * @notice Returns the amount of tokens owed by the debtor as of this block.
     * It includes the principal + the base interest + specific debtor risk premium interest
     */
    function balanceOf(address _debtor) public override view returns (uint256) {
        return _balanceOf(debtors[_debtor], _compoundedBaseInterest());
    }

    /**
     * @notice Returns the amount of tokens owed by the debtor as of this block.
     * It includes the principal + the base interest + specific debtor risk premium interest
     */
    function _balanceOf(Debtor storage debtor, uint256 _totalPrincipalAndBase) internal view returns (uint256) {
        return (
            _sharesToDebt(debtor.baseShares, _totalPrincipalAndBase, baseShares, false) + 
            _compoundedDebtorInterest(debtor)
        );
    }

    /**
     * @notice The current debt for a given user split out by
     * principal, base interest, risk premium (per debtor) interest
     */
    function currentDebtOf(address _debtor) external override view returns (
        uint256 principal, 
        uint256 baseInterest, 
        uint256 riskPremiumInterest
    ) {
        Debtor storage debtor = debtors[_debtor];
        principal = debtor.principal;
        baseInterest = _sharesToDebt(debtor.baseShares, _compoundedBaseInterest(), baseShares, false) - principal;
        riskPremiumInterest = _compoundedDebtorInterest(debtor);
    }

    /**
      * @notice The current total principal + total base interest, total (estimate) debtor specific risk premium interest owed by all debtors.
      * @dev Note the (total principal + total base interest) portion is up to date.
      * However the (debtor specific risk premium interest) portion is likely stale.
      * The `estimatedTotalRiskPremiumInterest` is only updated when each debtor checkpoints, so it's going to be out of date.
      * For more up to date current totals, off-chain aggregation of balanceOf() will be required - eg via subgraph.
      */
    function currentTotalDebt() public override view returns (
        uint256 principal,
        uint256 baseInterest, 
        uint256 estimatedRiskPremiumInterest
    ) {
        uint256 _basePrincipalAndInterest = _compoundedBaseInterest();
        return (
            totalPrincipal,
            _basePrincipalAndInterest - totalPrincipal,
            estimatedTotalRiskPremiumInterest
        );
    }

    /**
      * @notice The current total principal + total base interest, total (estimate) debtor specific risk premium interest owed by all debtors.
      * @dev Note the (total principal + total base interest) portion is up to date.
      * However the (debtor specific risk premium interest) portion is likely stale.
      * The `estimatedTotalRiskPremiumInterest` is only updated when each debtor checkpoints, so it's going to be out of date.
      * For more up to date current totals, off-chain aggregation of balanceOf() will be required - eg via subgraph.
      */
    function totalSupply() public override view returns (uint256) {
        (uint256 principal, uint256 baseInterest, uint256 estimatedRiskPremiumInterest) = currentTotalDebt();
        return principal + baseInterest + estimatedRiskPremiumInterest;
    }

    /**
     * @notice Convert a (base interest) debt amount into proportional amount of shares
     */
    function baseDebtToShares(uint256 debt) external override view returns (uint256) {
        return _debtToShares(debt, _compoundedBaseInterest(), baseShares, false);
    }

    function _debtToShares(uint256 _debt, uint256 _totalDebt, uint256 _totalShares, bool roundUp) internal pure returns (uint256) {
        return _totalDebt > 0 
            ? mulDivRound(_debt, _totalShares, _totalDebt, roundUp)
            : _debt;
    }

    /**
     * @notice Convert a number of (base interest) shares into proportional amount of debt
     */
    function baseSharesToDebt(uint256 shares) external override view returns (uint256) {
        return _sharesToDebt(shares, _compoundedBaseInterest(), baseShares, false);
    }

    function _sharesToDebt(uint256 _shares, uint256 _totalDebt, uint256 _totalShares, bool roundUp) internal pure returns (uint256) {
        return _totalShares > 0 
            ? mulDivRound(_shares, _totalDebt, _totalShares, roundUp)
            : _shares;
    }

    /// @notice mulDiv with an option to round the result up or down to the nearest wei
    function mulDivRound(uint256 x, uint256 y, uint256 denominator, bool roundUp) internal pure returns (uint256 result) {
        result = mulDiv(x, y, denominator);
        // See OZ Math.sol for the equivalent mulDiv() with rounding.
        if (roundUp && mulmod(x, y, denominator) > 0) {
            result += 1;
        }
    }

    /**
     * @notice Recover any token from the debt token
     * @param token Token to recover
     * @param to Recipient address
     * @param amount Amount to recover
     */
    function recoverToken(address token, address to, uint256 amount) external onlyElevatedAccess {
        emit CommonEventsAndErrors.TokenRecovered(to, token, amount);
        IERC20(token).safeTransfer(to, amount);
    }

}<|MERGE_RESOLUTION|>--- conflicted
+++ resolved
@@ -8,6 +8,7 @@
 
 import { ITempleDebtToken } from "contracts/interfaces/v2/ITempleDebtToken.sol";
 import { CommonEventsAndErrors } from "contracts/common/CommonEventsAndErrors.sol";
+import { CompoundedInterest } from "contracts/v2/interestRate/CompoundedInterest.sol";
 import { CompoundedInterest } from "contracts/v2/interestRate/CompoundedInterest.sol";
 import { TempleElevatedAccess } from "contracts/v2/access/TempleElevatedAccess.sol";
 import { SafeCast } from "contracts/common/SafeCast.sol";
@@ -57,11 +58,7 @@
     uint8 public constant override decimals = 18;
 
     /**
-<<<<<<< HEAD
      * @notice The current (base rate) interest common for all strategies. This can be updated by the DAO
-=======
-     * @notice The current (base rate) interest common for all users. This can be updated by the DAO
->>>>>>> 0039bbda
      * @dev 1e18 format, where 0.01e18 = 1%
      */
     uint96 public override baseRate;
