pragma solidity 0.8.19;
// SPDX-License-Identifier: AGPL-3.0-or-later
// Temple (v2/TempleBaseDebtToken.sol)

import { IERC20 } from "@openzeppelin/contracts/token/ERC20/extensions/IERC20Metadata.sol";
import { SafeERC20 } from "@openzeppelin/contracts/token/ERC20/utils/SafeERC20.sol";
import { mulDiv } from "@prb/math/src/Common.sol";

import { ITempleDebtToken } from "contracts/interfaces/v2/ITempleDebtToken.sol";
import { CommonEventsAndErrors } from "contracts/common/CommonEventsAndErrors.sol";
import { CompoundedInterest } from "contracts/v2/interestRate/CompoundedInterest.sol";
import { TempleElevatedAccess } from "contracts/v2/access/TempleElevatedAccess.sol";
import { SafeCast } from "contracts/common/SafeCast.sol";

/* solhint-disable not-rely-on-time */

/**
 * @title Temple Debt Token
 * @notice A rebasing ERC20 representing principal accruing at a `base + risk premium` continuously compounding interest rate.
 *
 * All borrowers utilising the treasury will be issued accruing debt, such that the net performance (equity = assets - debt) of each strategy can be
 * evaluated on-chain. This Temple Debt Token will form the `debt` part of the equity equation in each strategy (an `asset` for the Treasury)
 *
 * There are 3 components to the debt:
 *   1/ Principal
 *   2/ 'base rate' interest, which is a common rate for all borrowers. 
 *         This represents an opportunity cost - a rate at which the Treasury would be able to otherwise earn safely
 *         (eg DAI's DSR at 1% APR). 
 *      It is implemented using a share based implementation such that this base rate can be updated for all debtors
 *   3/ 'risk premium' interest, where the interest rate is set per borrower.
 *         This represents a premium for that individual borrower depending on its purpose. 
 *         For example a higher risk / higher return borrower would have a higher risk premium.
 *
 * On a repayment, the interest accruing at the higher rate is paid down first. When there is no more `base rate` or
 * `risk premium` interest, then the principal portion is paid down.
 * 
 * This token is is non-transferrable. Only approved Minters can mint/burn the debt on behalf of a user.
 */
contract TempleDebtToken is ITempleDebtToken, TempleElevatedAccess {
    using CompoundedInterest for uint256;
    using SafeERC20 for IERC20;
    using SafeCast for uint256;

    string private constant VERSION = "1.0.0";

    /**
     * @dev Returns the name of the token.
     */
    string public override name;

    /**
     * @dev Returns the symbol of the token.
     */
    string public override symbol;

    /**
     * @notice The current (base rate) interest common for all strategies. This can be updated by the DAO
     * @dev 1e18 format, where 0.01e18 = 1%
     */
    uint96 public override baseRate;

    /**
     * @notice The last checkpoint time of the (base rate) principal and interest checkpoint
     */
    uint32 public override baseCheckpointTime;

    /**
     * @notice The (base rate) total principal and interest owed across all debtors as of the latest checkpoint
     */
    uint128 public override baseCheckpoint;

    /**
     * @notice The (base rate) total number of shares allocated out to strategies for internal book keeping
     */
    uint128 public override baseShares;

    /**
     * @notice The net amount of principal amount of debt minted across all strategies.
     */
    uint128 public override totalPrincipal;

    /**
     * @notice The latest estimate of the (risk premium) interest (no principal) owed.
     * @dev Indicative only. This total is only updated on a per strategy basis when that strategy gets 
     * checkpointed (on borrow/repay rate change).
     * So it is generally always going to be out of date as each strategy will accrue interest independently 
     * on different rates.
     */
    uint128 public override estimatedTotalRiskPremiumInterest;

    /**
     * @dev Returns the decimals places of the token.
     */
    // solhint-disable-next-line const-name-snakecase
    uint8 public constant override decimals = 18;

    /**
     * @notice Per address status of debt
     */
    mapping(address => Debtor) public override debtors;

    /// @notice A set of addresses which are approved to mint/burn
    mapping(address => bool) public override minters;

    constructor(
        string memory _name,
        string memory _symbol,
        address _initialRescuer,
        address _initialExecutor,
        uint96 _baseInterestRate
    ) TempleElevatedAccess(_initialRescuer, _initialExecutor)
    {
        name = _name;
        symbol = _symbol;
        baseRate = _baseInterestRate;
        baseCheckpointTime = uint32(block.timestamp);
    }

    /**
     * @notice Add an address which is able to mint or burn debt
     * positions on behalf of users.
     */
    function addMinter(address account) external override onlyElevatedAccess {
        minters[account] = true;
        emit AddedMinter(account);
    }

    /**
     * @notice Remove an address which is able to mint or burn debt
     * positions on behalf of users.
     */
    function removeMinter(address account) external override onlyElevatedAccess {
        minters[account] = false;
        emit RemovedMinter(account);
    }

    /**
     * @notice Track the deployed version of this contract. 
     */
    function version() external pure override returns (string memory) {
        return VERSION;
    }

    /**
     * @notice Update the continuously compounding (base) interest rate of all debtors, from this block onwards.
     */
    function setBaseInterestRate(uint96 _rate) external override onlyElevatedAccess {
        // First checkpoint the base interest
        _getBaseCache();
        baseRate = _rate;
        emit BaseInterestRateSet(_rate);
    }

    /**
     * @notice Update the continuously compounding (risk premium) interest rate for a given debtor, from this block onwards
     */
    function setRiskPremiumInterestRate(address _debtor, uint96 _rate) external override onlyElevatedAccess {
        // First checkpoint the base interest & debtor risk premium interest
        Debtor storage debtor = debtors[_debtor];
        _getDebtorCache(_getBaseCache(), debtor, true);
        debtor.rate = _rate;
        emit RiskPremiumInterestRateSet(_debtor, _rate);
    }

    /**
     * @notice Approved Minters can add a new debt position on behalf of a user.
     * @param _debtor The address of the debtor who is issued new debt
     * @param _mintAmount The notional amount of debt tokens to issue.
     */
    function mint(address _debtor, uint256 _mintAmount) external override {
        if (!minters[msg.sender]) revert CannotMintOrBurn(msg.sender);
        if (_debtor == address(0)) revert CommonEventsAndErrors.InvalidAddress();
        if (_mintAmount == 0) revert CommonEventsAndErrors.ExpectedNonZero();

        // First checkpoint both the base interest and (risk premium) interest of the debtor.
        // Use RO (read only) to delay the updating of the baseCache storage to the end since it needs updating later anyway.
        BaseCache memory _baseCache = _getBaseCacheRO();
        Debtor storage debtor = debtors[_debtor];

        // Get the debtor cache and update it's storage upfront since the debtor interest doesn't change later
        // don't round up on the way in
        DebtorCache memory _debtorCache = _getDebtorCache(_baseCache, debtor, false);

        // Calculate the number of (base) debt shares for this borrow amount. Ensure this is rounded down (same as EIP-4626)
        uint128 _mintAmountUInt128 = _mintAmount.encodeUInt128();
        uint128 newSharesAmount = _debtToShares(
            _mintAmountUInt128, 
            _baseCache.totalPrincipalAndBaseInterest, 
            _baseCache.baseShares, 
            false
        );

        // Update the contract state
        {
            // Add the shares to the debtor and total
            baseCheckpointTime = uint32(block.timestamp);
            baseCheckpoint = _baseCache.totalPrincipalAndBaseInterest + _mintAmountUInt128;
            baseShares = _baseCache.baseShares + newSharesAmount;
<<<<<<< HEAD
            debtor.baseShares = _debtorCache.baseShares + newSharesAmount;
=======
>>>>>>> ba4f4cea
            totalPrincipal += _mintAmountUInt128;

            // The principal borrowed now increases (which affects the risk premium interest accrual)
            // and also the (base rate) checkpoint representing the principal+base interest
            debtor.principal = _debtorCache.principal = _debtorCache.principal + _mintAmountUInt128;
<<<<<<< HEAD
=======
            debtor.baseShares = _debtorCache.baseShares + newSharesAmount;
>>>>>>> ba4f4cea
        }

        emit DebtorBalance(_debtor, _debtorCache.principal, _debtorCache.baseInterest, _debtorCache.riskPremiumInterest);
        emit Transfer(address(0), _debtor, _mintAmount);
    }

    /**
     * @notice Approved Minters can burn debt on behalf of a user.
     * @dev Interest is repaid in preference:
     *   1/ Firstly to the higher interest rate of (baseRate, debtor risk premium rate)
     *   2/ Any remaining of the repayment is then paid of the other interest amount.
     *   3/ Finally if there is still some repayment amount unallocated, 
     *      then the principal will be paid down. This is like a new debt is issued for the lower balance,
     *      where interest accrual starts fresh.
     * More debt than the user has cannot be burned - it is capped. The actual amount burned is returned
     * @param _debtor The address of the debtor
     * @param _burnAmount The notional amount of debt tokens to repay.
     */
    function burn(
        address _debtor, 
        uint256 _burnAmount
    ) external override returns (
        uint256 burnedAmount
    ) {
        if (!minters[msg.sender]) revert CannotMintOrBurn(msg.sender);
        if (_debtor == address(0)) revert CommonEventsAndErrors.InvalidAddress();
        if (_burnAmount == 0) revert CommonEventsAndErrors.ExpectedNonZero();

        // First checkpoint both the base interest and (risk premium) interest of the debtor.
        // Use RO (read only) for both the base cache and debtor cache to delay the updating of 
        // storage to the end since it needs updating anyway.
        BaseCache memory _baseCache = _getBaseCacheRO();
        Debtor storage debtor = debtors[_debtor];
        DebtorCache memory _debtorCache = _getDebtorCacheRO(_baseCache, debtor, true);

        // The user can't pay off more debt than they have.
        // It is capped, and the actual amount burned returned as a value
        {
            uint128 _debtorBalance = _balanceOf(_debtorCache);
            if (_burnAmount > _debtorBalance) {
                _burnAmount = _debtorBalance;
            }
        }

        if (_burnAmount > 0) {
            emit Transfer(_debtor, address(0), _burnAmount);
            _burn(_baseCache, debtor, _debtorCache, _burnAmount.encodeUInt128());
        }

        emit DebtorBalance(_debtor, _debtorCache.principal, _debtorCache.baseInterest, _debtorCache.riskPremiumInterest);
        return _burnAmount;
    }

    /**
     * @notice Approved Minters can burn the entire debt on behalf of a user.
     * @param _debtor The address of the debtor
     */
    function burnAll(address _debtor) external override returns (uint256 burnedAmount) {
        if (!minters[msg.sender]) revert CannotMintOrBurn(msg.sender);
        if (_debtor == address(0)) revert CommonEventsAndErrors.InvalidAddress();

        // First checkpoint both the base interest and (risk premium) interest of the debtor.
        // Use RO (read only) for both the base cache and debtor cache to delay the updating of 
        // storage to the end since it needs updating anyway.
        BaseCache memory _baseCache = _getBaseCacheRO();
        Debtor storage debtor = debtors[_debtor];
        DebtorCache memory _debtorCache = _getDebtorCacheRO(_baseCache, debtor, true);

        burnedAmount = _balanceOf(_debtorCache);
        if (burnedAmount > 0) {
            emit Transfer(_debtor, address(0), burnedAmount);
            _burn(_baseCache, debtor, _debtorCache, burnedAmount.encodeUInt128());
        }
        emit DebtorBalance(_debtor, _debtorCache.principal, _debtorCache.baseInterest, _debtorCache.riskPremiumInterest);
    }

    function _burn(
        BaseCache memory _baseCache, 
        Debtor storage _debtor, 
        DebtorCache memory _debtorCache, 
        uint128 _burnAmount
    ) internal {
        uint128 _riskPremiumDebtRepaid;
        uint128 _baseDebtRepaid;

        // Calculate what can be repaid out of the (base interest) and (risk premium interest).
        // Pay off the the item with the higher interest rate first.
        if (_debtorCache.riskPremiumRate > _baseCache.baseRate) {
            unchecked {
                // The minimum of what risk premium interest is still outstanding, and the requested amount to be burned
                _riskPremiumDebtRepaid = _debtorCache.riskPremiumInterest < _burnAmount ? _debtorCache.riskPremiumInterest : _burnAmount;
                _burnAmount -= _riskPremiumDebtRepaid;
            }

            unchecked {
                // The minimum of what base interest is still outstanding, and the requested amount to be burned
                _baseDebtRepaid = _debtorCache.baseInterest < _burnAmount ? _debtorCache.baseInterest : _burnAmount;
                _burnAmount -= _baseDebtRepaid;
            }
        } else {
            unchecked {
                // The minimum of what base interest is still outstanding, and the requested amount to be burned
                _baseDebtRepaid = _debtorCache.baseInterest < _burnAmount ? _debtorCache.baseInterest : _burnAmount;
                _burnAmount -= _baseDebtRepaid;
            }

            unchecked {
                // The minimum of what risk premium interest is still outstanding, and the requested amount to be burned
                _riskPremiumDebtRepaid = _debtorCache.riskPremiumInterest < _burnAmount ? _debtorCache.riskPremiumInterest : _burnAmount;
                _burnAmount -= _riskPremiumDebtRepaid;
            }
        }

        // Update the contract state.
        // Any remaining out of `_burnAmount` is principal which is repaid.
        {
            // Calculate the total base checkpoint (principal + base interest across all debtors) which has been repaid
            // This is the principal payment that's been repaid (remaining in the `_burnAmount` variable) + the `_baseDebtRepaid`
            uint128 _totalBaseRepaid;
            unchecked {
                _totalBaseRepaid = _baseDebtRepaid + _burnAmount;
            }

            // Calculate the number of shares (base) total repayment represents. 
            // Round up to the nearest share (same as EIP-4626)
<<<<<<< HEAD
=======
            // Given it rounds up, there's a chance that it is slightly more than remaining on the caches, so
            // remaining totals use `subFloorZero()` which is the difference floored at zero.
>>>>>>> ba4f4cea
            uint128 _totalSharesRepaid = _debtToShares(
                _totalBaseRepaid, 
                _baseCache.totalPrincipalAndBaseInterest, 
                _baseCache.baseShares, 
                true
            );

            // Update the base state in order of storage slots
            baseCheckpointTime = uint32(block.timestamp);
<<<<<<< HEAD
            baseCheckpoint = _diffFloorZero(_baseCache.totalPrincipalAndBaseInterest, _totalBaseRepaid);
            baseShares = _diffFloorZero(_baseCache.baseShares, _totalSharesRepaid);
            totalPrincipal = _diffFloorZero(totalPrincipal, _burnAmount);

            // Update the cumulative estimate of total debtor interest owing.
            unchecked {
                estimatedTotalRiskPremiumInterest = _diffFloorZero(
                    estimatedTotalRiskPremiumInterest + _debtorCache.riskPremiumInterestDelta,
                    _riskPremiumDebtRepaid
                );
=======
            baseCheckpoint = _subFloorZero(_baseCache.totalPrincipalAndBaseInterest, _totalBaseRepaid);
            baseShares = _subFloorZero(_baseCache.baseShares, _totalSharesRepaid);
            totalPrincipal = _subFloorZero(totalPrincipal, _burnAmount);

            // Update the cumulative estimate of total debtor interest owing.
            unchecked {
                estimatedTotalRiskPremiumInterest = _subFloorZero(
                    estimatedTotalRiskPremiumInterest + _debtorCache.riskPremiumInterestDelta,
                    _riskPremiumDebtRepaid
                );
            }

            // Update the debtor state in order of storage slots
            _debtor.principal = _debtorCache.principal = _subFloorZero(_debtorCache.principal, _burnAmount);
            _debtor.baseShares = _subFloorZero(_debtorCache.baseShares, _totalSharesRepaid);
            _debtor.checkpoint = _debtorCache.riskPremiumInterest = _subFloorZero(_debtorCache.riskPremiumInterest, _riskPremiumDebtRepaid);
            _debtor.checkpointTime = uint32(block.timestamp);

            // Update debtor base interest in the cache (log emits this updated base interest)
            unchecked {
                // Unchecked is safe since it's validated when _baseDebtRepaid is first calculated above
                _debtorCache.baseInterest = _debtorCache.baseInterest - _baseDebtRepaid;
>>>>>>> ba4f4cea
            }

<<<<<<< HEAD
            // Update debtor base interest in the cache (log emits this updated base interest)
            _debtorCache.baseInterest = _diffFloorZero(_debtorCache.baseInterest, _baseDebtRepaid);

            // Update the debtor state in order of storage slots
            _debtor.principal = _debtorCache.principal = _diffFloorZero(_debtorCache.principal, _burnAmount);
            _debtor.baseShares = _diffFloorZero(_debtorCache.baseShares, _totalSharesRepaid);

            // Update the per debtor checkpoint of (risk premium) interest, and also update the 
            _debtor.checkpoint = _debtorCache.riskPremiumInterest = _diffFloorZero(_debtorCache.riskPremiumInterest, _riskPremiumDebtRepaid);
            _debtor.checkpointTime = uint32(block.timestamp);
        }
    }

=======
>>>>>>> ba4f4cea
    /**
     * @notice Debt tokens are not transferrable.
     */
    function transfer(
        address /*to*/, 
        uint256 /*amount*/
    ) external pure override returns (bool) {
        revert NonTransferrable();
    }

    /**
     * @notice Debt tokens are not transferrable. Allowance always returns 0
     */
    function allowance(
        address /*owner*/,
        address /*spender*/
    ) external pure override returns (uint256) {
        return 0;
    }

    /**
     * @notice Debt tokens are not transferrable. Allowance always returns 0
     */
    function approve(
        address /*spender*/,
        uint256 /*amount*/
    ) external pure override returns (bool) {
        revert NonTransferrable();
    }

    /**
     * @notice Debt tokens are not transferrable. Allowance always returns 0
     */
    function transferFrom(
        address /*from*/,
        address /*to*/,
        uint256 /*amount*/
    ) external pure override returns (bool) {
        revert NonTransferrable();
    }

    /**
     * @notice Checkpoint the total principal and (base) interest owed by all debtors up to this block.
     */
    function checkpointBaseInterest() external override returns (uint256) {
        BaseCache memory _baseCache = _getBaseCache();
        return _baseCache.totalPrincipalAndBaseInterest;
    }

    /**
     * @notice Checkpoint a debtor's (risk premium) interest (no principal) owed up to this block.
     */
    function checkpointDebtorInterest(address debtor) external override returns (uint256) {
        // This checkpoints both the base interest and debtor risk premium interest
        DebtorCache memory _debtorCache = _getDebtorCache(
            _getBaseCache(),
            debtors[debtor],
            true
        );
        return _debtorCache.riskPremiumInterest;
    }

    /**
     * @notice Checkpoint multiple accounts (risk premium) interest (no principal) owed up to this block.
     * @dev Provided in case there needs to be block synchronisation on the total debt.
     */
    function checkpointDebtorsInterest(address[] calldata _debtors) external override {
        BaseCache memory _baseCache = _getBaseCache();
        DebtorCache memory _debtorCache;
        Debtor storage debtor;
        uint128 riskPremiumInterestDelta;

        // Use the RO version in order to tally the total riskPremiumInterestDelta
        // to save multiple sload/sstore of estimatedTotalRiskPremiumInterest
        uint256 _length = _debtors.length;
        for (uint256 i; i < _length; ++i) {
            debtor = debtors[_debtors[i]];
            _debtorCache = _getDebtorCacheRO(_baseCache, debtor, true);
            riskPremiumInterestDelta += _debtorCache.riskPremiumInterestDelta;
            debtor.checkpoint = _debtorCache.riskPremiumInterest;
            debtor.checkpointTime = uint32(block.timestamp);
        }
        estimatedTotalRiskPremiumInterest += riskPremiumInterestDelta;
    }

    /**
     * @notice Returns the amount of tokens owed by the debtor as of this block.
     * It includes the principal + the base interest + specific debtor risk premium interest
     */
    function balanceOf(address _debtor) public override view returns (uint256) {
        return _balanceOf(
            _getDebtorCacheRO(
                _getBaseCacheRO(),
                debtors[_debtor],
                true
            )
        );
    }

    /**
     * @notice Returns the amount of tokens owed by the debtor as of this block.
     * It includes the principal + the base interest + specific debtor risk premium interest
     */
    function _balanceOf(DebtorCache memory _debtorCache) internal pure returns (uint128) {
        unchecked {
            // Safe to be unchecked since:
            //  principal & baseInterest are both derived from each other and checked in _initDebtorCache
            //  Then it's a uint256 + riskPremiumInterest which is a uint128
            return _debtorCache.principal + _debtorCache.baseInterest + _debtorCache.riskPremiumInterest;
        }
    }

    /**
     * @notice The current debt for a given user split out by
     * principal, base interest, risk premium (per debtor) interest
     */
    function currentDebtOf(address _debtor) external override view returns (
        DebtOwed memory debtOwed
    ) {
        DebtorCache memory _debtorCache = _getDebtorCacheRO(
            _getBaseCacheRO(), 
            debtors[_debtor],
            true
        );
        return DebtOwed(
            _debtorCache.principal, 
            _debtorCache.baseInterest, 
            _debtorCache.riskPremiumInterest
        );
    }

    /**
     * @notice The current debt for a given set of users split out by
     * principal, base interest, risk premium (per debtor) interest
     */
    function currentDebtsOf(address[] calldata _debtors) external override view returns (
        DebtOwed[] memory debtsOwed
    ) {
        BaseCache memory _baseCache = _getBaseCacheRO();
        uint256 _length = _debtors.length;
        debtsOwed = new DebtOwed[](_length);
        DebtorCache memory _debtorCache;
        
        for (uint256 i; i < _length; ++i) {
            _debtorCache = _getDebtorCacheRO(_baseCache, debtors[_debtors[i]], true);
            debtsOwed[i] = DebtOwed(
                _debtorCache.principal, 
                _debtorCache.baseInterest, 
                _debtorCache.riskPremiumInterest
            );
        }
    }

    /**
      * @notice The current total principal + total base interest, total (estimate) debtor specific risk premium interest owed by all debtors.
      * @dev Note the (total principal + total base interest) portion is up to date.
      * However the (debtor specific risk premium interest) portion is likely stale.
      * The `estimatedTotalRiskPremiumInterest` is only updated when each debtor checkpoints, so it's going to be out of date.
      * For more up to date current totals, off-chain aggregation of balanceOf() will be required - eg via subgraph.
      */
    function currentTotalDebt() public override view returns (
        DebtOwed memory debtOwed
    ) {
        BaseCache memory _baseCache = _getBaseCacheRO();
        uint128 _principal = totalPrincipal;
        return DebtOwed(
            _principal,
<<<<<<< HEAD
            _diffFloorZero(_baseCache.totalPrincipalAndBaseInterest, _principal),
=======
            _subFloorZero(_baseCache.totalPrincipalAndBaseInterest, _principal),
>>>>>>> ba4f4cea
            estimatedTotalRiskPremiumInterest
        );
    }

    /**
      * @notice The current total principal + total base interest, total (estimate) debtor specific risk premium interest owed by all debtors.
      * @dev Note the (total principal + total base interest) portion is up to date.
      * However the (debtor specific risk premium interest) portion is likely stale.
      * The `estimatedTotalRiskPremiumInterest` is only updated when each debtor checkpoints, so it's going to be out of date.
      * For more up to date current totals, off-chain aggregation of balanceOf() will be required - eg via subgraph.
      */
    function totalSupply() public override view returns (uint256) {
        BaseCache memory _baseCache = _getBaseCacheRO();
        return _baseCache.totalPrincipalAndBaseInterest + estimatedTotalRiskPremiumInterest;
    }

    /**
     * @notice Convert a (base interest) debt amount into proportional amount of shares
     */
    function baseDebtToShares(uint128 debt) external override view returns (uint128) {
        BaseCache memory _baseCache = _getBaseCacheRO();
        // Ensure this is rounded down (same as EIP-4626)
        return _debtToShares(debt, _baseCache.totalPrincipalAndBaseInterest, _baseCache.baseShares, false);
    }

    function _debtToShares(uint128 _debt, uint128 _totalDebt, uint128 _totalShares, bool roundUp) internal pure returns (uint128) {
        return _totalDebt > 0 
            ? _mulDivRound(_debt, _totalShares, _totalDebt, roundUp).encodeUInt128()
            : _debt;
    }

    /**
     * @notice Convert a number of (base interest) shares into proportional amount of debt
     */
    function baseSharesToDebt(uint128 shares) external override view returns (uint128) {
        BaseCache memory _baseCache = _getBaseCacheRO();
        // Ensure this is rounded down (same as EIP-4626)
        return _sharesToDebt(shares, _baseCache.totalPrincipalAndBaseInterest, _baseCache.baseShares, false);
    }

    function _sharesToDebt(uint128 _shares, uint128 _totalDebt, uint128 _totalShares, bool roundUp) internal pure returns (uint128) {
        return _totalShares > 0 
            ? _mulDivRound(_shares, _totalDebt, _totalShares, roundUp).encodeUInt128()
            : _shares;
    }

    /**
     * @dev An internal struct used to track the latest storage data (and new updates)
     * for the common base interest
     * This is setup once from storage, and then reads/writes are cheap.
     */
    struct BaseCache {
        /// @dev The (base rate) total principal and interest owed across all debtors as of the latest checkpoint
        uint128 totalPrincipalAndBaseInterest;

        /// @dev The current (base rate) interest common for all users.
        uint96 baseRate;

        /// @dev The (base rate) total number of shares allocated out to users for internal book keeping
        uint128 baseShares;
    }

    /**
     * @dev Initialize the BaseCache from storage to this block.
     */
    function _initBaseCache(BaseCache memory _baseCache) private view returns (bool dirty) {
        _baseCache.totalPrincipalAndBaseInterest = baseCheckpoint;
        _baseCache.baseRate = baseRate;
        _baseCache.baseShares = baseShares;

        uint32 _timeElapsed;
        unchecked {
            _timeElapsed = uint32(block.timestamp) - baseCheckpointTime;
        }

        if (_timeElapsed > 0) {
            dirty = true;

            if (_baseCache.baseRate > 0) {
                _baseCache.totalPrincipalAndBaseInterest = uint256(_baseCache.totalPrincipalAndBaseInterest).continuouslyCompounded(
                    _timeElapsed, 
                    _baseCache.baseRate
                ).encodeUInt128();
            }
        }
    }

    /**
     * @dev Setup the BaseCache
     * Update storage if and only if the timestamp has changed since last time.
     */
    function _getBaseCache() internal returns (
        BaseCache memory baseCache
    ) {
        if (_initBaseCache(baseCache)) {
            baseCheckpoint = baseCache.totalPrincipalAndBaseInterest;
            baseCheckpointTime = uint32(block.timestamp);
        }
    }

    /**
     * @dev Setup the BaseCache without writing state.
     */
    function _getBaseCacheRO() internal view returns (
        BaseCache memory baseCache
    ) {
        _initBaseCache(baseCache);
    }

    /**
     * @dev An internal struct used to track the latest storage data (and new updates)
     * for a particular debtor
     * This is setup once from storage, and then reads/writes are cheap.
     */
    struct DebtorCache {
        /// @dev The debtor's principal
        uint128 principal;

        /// @dev The amount of base interest this debtor owes
        uint128 baseInterest;

        /// @dev The number of shares representing the debtor's principal and base interest
        uint128 baseShares;

        /// @dev The amount of risk premium interest this debtor owes
        uint128 riskPremiumInterest;
        
        /// @dev The increase in risk premium interest this debtor owes since the last checkpoint
        uint128 riskPremiumInterestDelta;

        /// @dev The risk premium interest rate for this debtor
        uint96 riskPremiumRate;
    }

    /**
     * @dev Initialize the DebtorCache from storage to this block.
     */
    function _initDebtorCache(
        BaseCache memory _baseCache, 
        Debtor storage _debtor, 
        DebtorCache memory _debtorCache,
        bool roundUp
    ) private view returns (
        bool dirty
    ) {
        _debtorCache.principal = _debtor.principal;
        _debtorCache.baseShares = _debtor.baseShares;
        _debtorCache.riskPremiumRate = _debtor.rate;
        _debtorCache.riskPremiumInterest = _debtor.checkpoint;
        uint32 _timeElapsed;
        unchecked {
            _timeElapsed = uint32(block.timestamp) - _debtor.checkpointTime;
        }

        {
            uint128 _debtorPrincipalAndBaseInterest = _sharesToDebt(
                _debtorCache.baseShares, 
                _baseCache.totalPrincipalAndBaseInterest,
                _baseCache.baseShares, 
                roundUp
            );

            // Because the shares => debt conversion is rounded down in some scenarios,
            // there is a chance the `_debtor.principal` outstanding may be 
            // less than this rounded down number. So use the minimum of the two.
            _debtorCache.principal =  _debtorPrincipalAndBaseInterest < _debtorCache.principal
                ? _debtorPrincipalAndBaseInterest
                : _debtorCache.principal;
                
            // The baseInterest outstanding for this debtor is now the difference.
            unchecked {
                _debtorCache.baseInterest = _debtorPrincipalAndBaseInterest - _debtorCache.principal;
            }
        }

        if (_timeElapsed > 0) {
            dirty = true;

            if (_debtorCache.riskPremiumRate > 0) {
                // Calculate the new amount of risk premium interest by compounding the total debt
                // and then subtracting just the principal.
                uint128 _debtorTotalDue;
                unchecked {
                    _debtorTotalDue = _debtorCache.principal + _debtorCache.riskPremiumInterest;
                }
                _debtorTotalDue = uint256(_debtorTotalDue).continuouslyCompounded(
                    _timeElapsed, 
                    _debtorCache.riskPremiumRate
                ).encodeUInt128();

                unchecked {
                    uint128 _newRiskPremiumInterest = _debtorTotalDue - _debtorCache.principal;
                    _debtorCache.riskPremiumInterestDelta = _newRiskPremiumInterest - _debtorCache.riskPremiumInterest;
                    _debtorCache.riskPremiumInterest = _newRiskPremiumInterest;
                }
            }
        }
    }

    /**
     * @dev Setup the DebtorCache
     * Update storage if and only if the timestamp has changed since last time.
     */
    function _getDebtorCache(BaseCache memory _baseCache, Debtor storage _debtor, bool _roundUp) internal returns (
        DebtorCache memory debtorCache
    ) {
        if (_initDebtorCache(_baseCache, _debtor, debtorCache, _roundUp)) {
            unchecked {
               estimatedTotalRiskPremiumInterest += debtorCache.riskPremiumInterestDelta;
            }

            _debtor.checkpoint = debtorCache.riskPremiumInterest;
            _debtor.checkpointTime = uint32(block.timestamp);
        }
    }

    /**
     * @dev Setup the BaseCache without writing state.
     */
    function _getDebtorCacheRO(BaseCache memory _baseCache, Debtor storage _debtor, bool _roundUp) internal view returns (
        DebtorCache memory debtorCache
    ) {
        _initDebtorCache(_baseCache, _debtor, debtorCache, _roundUp);
    }

    /// @notice mulDiv with an option to round the result up or down to the nearest wei
    function _mulDivRound(uint256 x, uint256 y, uint256 denominator, bool roundUp) internal pure returns (uint256 result) {
        result = mulDiv(x, y, denominator);
        // See OZ Math.sol for the equivalent mulDiv() with rounding.
        if (roundUp && mulmod(x, y, denominator) > 0) {
            result += 1;
        }
    }

    /// @dev The difference between `a - b`, floored at zero (will not revert) for two uint128 variables
<<<<<<< HEAD
    function _diffFloorZero(uint128 a, uint128 b) internal pure returns (uint128) {
=======
    function _subFloorZero(uint128 a, uint128 b) internal pure returns (uint128) {
>>>>>>> ba4f4cea
        unchecked {
            return a > b ? a - b : 0;
        }
    }

    /**
     * @notice Recover any token from the debt token
     * @param token Token to recover
     * @param to Recipient address
     * @param amount Amount to recover
     */
    function recoverToken(address token, address to, uint256 amount) external onlyElevatedAccess {
        emit CommonEventsAndErrors.TokenRecovered(to, token, amount);
        IERC20(token).safeTransfer(to, amount);
    }

}<|MERGE_RESOLUTION|>--- conflicted
+++ resolved
@@ -196,19 +196,12 @@
             baseCheckpointTime = uint32(block.timestamp);
             baseCheckpoint = _baseCache.totalPrincipalAndBaseInterest + _mintAmountUInt128;
             baseShares = _baseCache.baseShares + newSharesAmount;
-<<<<<<< HEAD
-            debtor.baseShares = _debtorCache.baseShares + newSharesAmount;
-=======
->>>>>>> ba4f4cea
             totalPrincipal += _mintAmountUInt128;
 
             // The principal borrowed now increases (which affects the risk premium interest accrual)
             // and also the (base rate) checkpoint representing the principal+base interest
             debtor.principal = _debtorCache.principal = _debtorCache.principal + _mintAmountUInt128;
-<<<<<<< HEAD
-=======
             debtor.baseShares = _debtorCache.baseShares + newSharesAmount;
->>>>>>> ba4f4cea
         }
 
         emit DebtorBalance(_debtor, _debtorCache.principal, _debtorCache.baseInterest, _debtorCache.riskPremiumInterest);
@@ -334,11 +327,8 @@
 
             // Calculate the number of shares (base) total repayment represents. 
             // Round up to the nearest share (same as EIP-4626)
-<<<<<<< HEAD
-=======
             // Given it rounds up, there's a chance that it is slightly more than remaining on the caches, so
             // remaining totals use `subFloorZero()` which is the difference floored at zero.
->>>>>>> ba4f4cea
             uint128 _totalSharesRepaid = _debtToShares(
                 _totalBaseRepaid, 
                 _baseCache.totalPrincipalAndBaseInterest, 
@@ -348,18 +338,6 @@
 
             // Update the base state in order of storage slots
             baseCheckpointTime = uint32(block.timestamp);
-<<<<<<< HEAD
-            baseCheckpoint = _diffFloorZero(_baseCache.totalPrincipalAndBaseInterest, _totalBaseRepaid);
-            baseShares = _diffFloorZero(_baseCache.baseShares, _totalSharesRepaid);
-            totalPrincipal = _diffFloorZero(totalPrincipal, _burnAmount);
-
-            // Update the cumulative estimate of total debtor interest owing.
-            unchecked {
-                estimatedTotalRiskPremiumInterest = _diffFloorZero(
-                    estimatedTotalRiskPremiumInterest + _debtorCache.riskPremiumInterestDelta,
-                    _riskPremiumDebtRepaid
-                );
-=======
             baseCheckpoint = _subFloorZero(_baseCache.totalPrincipalAndBaseInterest, _totalBaseRepaid);
             baseShares = _subFloorZero(_baseCache.baseShares, _totalSharesRepaid);
             totalPrincipal = _subFloorZero(totalPrincipal, _burnAmount);
@@ -382,25 +360,10 @@
             unchecked {
                 // Unchecked is safe since it's validated when _baseDebtRepaid is first calculated above
                 _debtorCache.baseInterest = _debtorCache.baseInterest - _baseDebtRepaid;
->>>>>>> ba4f4cea
-            }
-
-<<<<<<< HEAD
-            // Update debtor base interest in the cache (log emits this updated base interest)
-            _debtorCache.baseInterest = _diffFloorZero(_debtorCache.baseInterest, _baseDebtRepaid);
-
-            // Update the debtor state in order of storage slots
-            _debtor.principal = _debtorCache.principal = _diffFloorZero(_debtorCache.principal, _burnAmount);
-            _debtor.baseShares = _diffFloorZero(_debtorCache.baseShares, _totalSharesRepaid);
-
-            // Update the per debtor checkpoint of (risk premium) interest, and also update the 
-            _debtor.checkpoint = _debtorCache.riskPremiumInterest = _diffFloorZero(_debtorCache.riskPremiumInterest, _riskPremiumDebtRepaid);
-            _debtor.checkpointTime = uint32(block.timestamp);
-        }
-    }
-
-=======
->>>>>>> ba4f4cea
+            }
+        }
+    }
+
     /**
      * @notice Debt tokens are not transferrable.
      */
@@ -568,11 +531,7 @@
         uint128 _principal = totalPrincipal;
         return DebtOwed(
             _principal,
-<<<<<<< HEAD
-            _diffFloorZero(_baseCache.totalPrincipalAndBaseInterest, _principal),
-=======
             _subFloorZero(_baseCache.totalPrincipalAndBaseInterest, _principal),
->>>>>>> ba4f4cea
             estimatedTotalRiskPremiumInterest
         );
     }
@@ -808,11 +767,7 @@
     }
 
     /// @dev The difference between `a - b`, floored at zero (will not revert) for two uint128 variables
-<<<<<<< HEAD
-    function _diffFloorZero(uint128 a, uint128 b) internal pure returns (uint128) {
-=======
     function _subFloorZero(uint128 a, uint128 b) internal pure returns (uint128) {
->>>>>>> ba4f4cea
         unchecked {
             return a > b ? a - b : 0;
         }
