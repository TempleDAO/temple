pragma solidity ^0.8.4;
// SPDX-License-Identifier: AGPL-3.0-or-later

import "@openzeppelin/contracts/token/ERC20/utils/SafeERC20.sol";
import "@openzeppelin/contracts/token/ERC20/IERC20.sol";
import "@openzeppelin/contracts/utils/cryptography/draft-EIP712.sol";
import "@openzeppelin/contracts/utils/Counters.sol";
import "@openzeppelin/contracts/access/Ownable.sol";

import "./RebasingERC20.sol";
import "./Rational.sol";
import "./Exposure.sol";
import "./VaultedTemple.sol";
import "./JoiningFee.sol";

import "hardhat/console.sol";

/**
 * @title A temple investment vault, allows deposits and withdrawals on a set period (eg. monthly)
 *
 * @notice Each vault is a rebasing ERC2O (token representing an accounts vault share), Vaults have a
 * cycle period, and a join/exit period. During the join/exit period, a vault account can withdraw their
 * share of temple from the vault, or deposit more temple in.
 *
 * Depending on when an account joins a vault, there is a linearly increasing joining fee shared by all
 * other vault accounts.
 *
 * If an account doesn't leave during the join/exit period, their holdings are automaticaly re-invested
 * into the next vault cycle.
 */
contract Vault is EIP712, Ownable, RebasingERC20 {
    uint256 constant public ENTER_EXIT_WINDOW_BUFFER = 60 * 5; // 5 minute buffer

    using Counters for Counters.Counter;
    mapping(address => Counters.Counter) public _nonces;

    // solhint-disable-next-line var-name-mixedcase
    bytes32 public immutable WITHDRAW_FOR_TYPEHASH = keccak256("withdrawFor(address owner,uint256 amount,uint256 deadline,uint256 nonce)");

    // temple token which users deposit/withdraw
    IERC20 public templeToken;

    // Vaults don't hold temple directly, there is a specific
    // exposure in which all deposited temple is moved into
    Exposure public templeExposureToken;

    // Vaults don't hold temple directly, there is a specific
    // exposure in which all deposited temple is moved into
    VaultedTemple public vaultedTemple;

    /// @dev timestamp (in seconds) of the first period in this vault
    uint256 public firstPeriodStartTimestamp;

    /// @dev how often a vault cycles, in seconds
    uint256 public periodDuration;

    /// @dev window from cycle start in which accounts can enter/exit the vault
    uint256 public enterExitWindowDuration;

    /// @dev how many shares in the various strategies does this vault get based on temple deposited
    Rational public shareBoostFactor;

    /// @dev Where to query the fee (per hour) when joining the vault
    JoiningFee public joiningFee;

    constructor(
        string memory _name,
        string memory _symbol,
        IERC20 _templeToken,
        uint256 _periodDuration,
        uint256 _enterExitWindowDuration,
        Rational memory _shareBoostFactory,
        JoiningFee _joiningFee,
        uint256 _firstPeriodStartTimestamp
    ) EIP712(_name, "1") ERC20(_name, _symbol)  {
        templeToken = _templeToken;
        periodDuration = _periodDuration;
        enterExitWindowDuration = _enterExitWindowDuration;
        shareBoostFactor = _shareBoostFactory;
        joiningFee = _joiningFee;

        firstPeriodStartTimestamp = _firstPeriodStartTimestamp;
<<<<<<< HEAD
    }

    /**
     * @notice Deposit temple into a vault
     */
    function deposit(uint256 amount) public {
        depositFor(msg.sender, amount);
    }

    /**
     * @notice Deposit for another user (gassless for the temple owner)
     * (assuming the owner has given authority to the caller to act on their behalf)
     * 
     * @dev amount is explicitly _not_ part of the digest, as in the common use case
     * the owner often doesn't know exactly how much will be locked (example, AMM buy with
     * immediate lock). We do capture the max however to mitigate any possibly attack vectors
     */
    function depositFor(address owner, uint256 amount, uint256 maxAmount, uint256 deadline, uint8 v, bytes32 r, bytes32 s) public {
        require(block.timestamp <= deadline, "Vault: expired deadline");
        require(amount <= maxAmount, "Vault: amount must be less than authorized maxAmount");

        bytes32 structHash = keccak256(abi.encode(DEPOSIT_FOR_TYPEHASH, owner, maxAmount, deadline, _useNonce(owner)));
        bytes32 digest = _hashTypedDataV4(structHash);
        address signer = ECDSA.recover(digest, v, r, s);

        require(signer == owner, "Vault: invalid signature");

        depositFor(owner, amount);
=======
>>>>>>> e1ed0c4c
    }

    /**
     * @notice Withdraw temple (and any earned revenue) from the vault
     */
    function withdraw(uint256 amount) public {
        withdrawFor(msg.sender, msg.sender, amount);
    }

    /**
     * @notice Withdraw for another user (gasless for the vault token holder)
     * (assuming the owner has given authority for the caller to act on their behalf)
     *
     * @dev amount is explicit, to allow use case of partial vault withdrawals
     */
    function withdrawFor(address owner, uint256 amount, uint256 deadline, uint8 v, bytes32 r, bytes32 s) public {
        require(block.timestamp <= deadline, "Vault: expired deadline");

        bytes32 structHash = keccak256(abi.encode(WITHDRAW_FOR_TYPEHASH, owner, amount, deadline, _useNonce(owner)));
        bytes32 digest = _hashTypedDataV4(structHash);
        address signer = ECDSA.recover(digest, v, r, s);

        require(signer == owner, "Vault: invalid signature");

        withdrawFor(owner, msg.sender, amount);
    }

    function targetRevenueShare() external view returns (uint256) {
        return templeExposureToken.balanceOf(address(this)) * shareBoostFactor.p / shareBoostFactor.q;
    }

    /// @dev redeem a specific vault's exposure back into temple
    function redeemExposures(Exposure[] memory exposures) external {
        require(inEnterExitWindow(), "Vault: Cannot redeem when outside of enter/exit window");

        for (uint256 i = 0; i < exposures.length; i++) {
            exposures[i].redeem();
        }

        // no need for event, as exposures[i].redeem() triggers one
    }

    function amountPerShare() public view override returns (uint256 p, uint256 q) {
        p = templeExposureToken.balanceOf(address(this));
        q = totalShares;

        // NOTE(butlerji): Assuming this is fairly cheap in gas, as it gets called
        // often
        if (p == 0) {
            p = 1;
        }

        if (q == 0) {
            q = p;
        }
    }

    function inEnterExitWindow() public view returns (bool) {
        if (block.timestamp < firstPeriodStartTimestamp) {
            return false;
        }

        uint256 numCycles = (block.timestamp - firstPeriodStartTimestamp) / periodDuration;
        return numCycles * periodDuration + firstPeriodStartTimestamp + enterExitWindowDuration + ENTER_EXIT_WINDOW_BUFFER > block.timestamp;
    }

    /**
    * See {IERC20Permit-DOMAIN_SEPARATOR}.
    */
    // solhint-disable-next-line func-name-mixedcase
    function DOMAIN_SEPARATOR() external view returns (bytes32) {
        return _domainSeparatorV4();
    }

    /**
    * Current nonce for an given address
    */
    function nonces(address owner) public view returns (uint256) {
        return _nonces[owner].current();
    }

    /**
    * "Consume a nonce": return the current value and increment.
    */
    function _useNonce(address owner) internal returns (uint256 current) {
        Counters.Counter storage nonce = _nonces[owner];
        current = nonce.current();
        nonce.increment();
    }

    /**
    * @notice Deposit temple into a vault
    */
    function deposit(uint256 amount) public {
        depositFor(msg.sender, msg.sender, amount);
    }

    /**
     * @dev shared implementation of depositFor. Allows callers to deposit and lock on behalf of _account. 
            Care needs to be taken when calling this to ensure that the caller is passing the correct args in,
            otherwise they may mistakenly lock _sender funds attributed to a wallet they have no control over.
     */
    function depositFor(address _funder, address _account, uint256 _amount) public {
        require(inEnterExitWindow(), "Vault: Cannot join vault when outside of enter/exit window");

        uint256 feePerTempleScaledPerHour = joiningFee.calc(firstPeriodStartTimestamp, periodDuration, address(this));
        uint256 fee = _amount * feePerTempleScaledPerHour / 1e18;
<<<<<<< HEAD
=======

        require(_amount > fee, "Vault: Cannot join when fee is higher than amount");
>>>>>>> e1ed0c4c
        uint256 amountStaked = _amount - fee;

        if (_amount > 0) {
            _mint(_account, amountStaked);
<<<<<<< HEAD
            SafeERC20.safeTransferFrom(templeToken, _account, address(vaultedTemple), _amount);
            templeExposureToken.mint(address(this), _amount);
=======
            SafeERC20.safeTransferFrom(templeToken, _funder, address(this), _amount);
>>>>>>> e1ed0c4c
        }

        emit Deposit(_account, _amount, amountStaked);
    }

    /**
     * @dev shared private implementation of withdrawFor. Must be private, to prevent
     * security issue where anyone can withdraw for another account. Isn't as severe as
     * depositFor (as there are no locks), however still a nucance if an account is
     * exited from a vault without consent.
     */
    function withdrawFor(address _account, address _to, uint256 _amount) private {
        require(inEnterExitWindow(), "Vault: Cannot exit vault when outside of enter/exit window");

        if (_amount > 0) {
             _burn(_account, _amount);
        }
<<<<<<< HEAD
=======
        SafeERC20.safeTransfer(templeToken, _to, _amount);
>>>>>>> e1ed0c4c

        templeExposureToken.redeem(_amount, msg.sender);
        emit Withdraw(_account, _amount);
    }


    /// @dev ****** for testing. Delete before pushing to mainnet
    /// change a vault's start time (so we can fast forward in and out of lock/unlock windows)
    function decreaseStartTime(uint256 delta) external onlyOwner {
        firstPeriodStartTimestamp -= delta;
    }

<<<<<<< HEAD
    event Deposit(address account, uint256 amount);
=======
    event Deposit(address account, uint256 amount, uint256 amountStaked);
>>>>>>> e1ed0c4c
    event Withdraw(address account, uint256 amount);
}<|MERGE_RESOLUTION|>--- conflicted
+++ resolved
@@ -80,37 +80,6 @@
         joiningFee = _joiningFee;
 
         firstPeriodStartTimestamp = _firstPeriodStartTimestamp;
-<<<<<<< HEAD
-    }
-
-    /**
-     * @notice Deposit temple into a vault
-     */
-    function deposit(uint256 amount) public {
-        depositFor(msg.sender, amount);
-    }
-
-    /**
-     * @notice Deposit for another user (gassless for the temple owner)
-     * (assuming the owner has given authority to the caller to act on their behalf)
-     * 
-     * @dev amount is explicitly _not_ part of the digest, as in the common use case
-     * the owner often doesn't know exactly how much will be locked (example, AMM buy with
-     * immediate lock). We do capture the max however to mitigate any possibly attack vectors
-     */
-    function depositFor(address owner, uint256 amount, uint256 maxAmount, uint256 deadline, uint8 v, bytes32 r, bytes32 s) public {
-        require(block.timestamp <= deadline, "Vault: expired deadline");
-        require(amount <= maxAmount, "Vault: amount must be less than authorized maxAmount");
-
-        bytes32 structHash = keccak256(abi.encode(DEPOSIT_FOR_TYPEHASH, owner, maxAmount, deadline, _useNonce(owner)));
-        bytes32 digest = _hashTypedDataV4(structHash);
-        address signer = ECDSA.recover(digest, v, r, s);
-
-        require(signer == owner, "Vault: invalid signature");
-
-        depositFor(owner, amount);
-=======
->>>>>>> e1ed0c4c
     }
 
     /**
@@ -218,21 +187,14 @@
 
         uint256 feePerTempleScaledPerHour = joiningFee.calc(firstPeriodStartTimestamp, periodDuration, address(this));
         uint256 fee = _amount * feePerTempleScaledPerHour / 1e18;
-<<<<<<< HEAD
-=======
 
         require(_amount > fee, "Vault: Cannot join when fee is higher than amount");
->>>>>>> e1ed0c4c
         uint256 amountStaked = _amount - fee;
 
         if (_amount > 0) {
             _mint(_account, amountStaked);
-<<<<<<< HEAD
-            SafeERC20.safeTransferFrom(templeToken, _account, address(vaultedTemple), _amount);
+            SafeERC20.safeTransferFrom(templeToken, _account, vaultedTempleAccount, _amount);
             templeExposureToken.mint(address(this), _amount);
-=======
-            SafeERC20.safeTransferFrom(templeToken, _funder, address(this), _amount);
->>>>>>> e1ed0c4c
         }
 
         emit Deposit(_account, _amount, amountStaked);
@@ -250,10 +212,6 @@
         if (_amount > 0) {
              _burn(_account, _amount);
         }
-<<<<<<< HEAD
-=======
-        SafeERC20.safeTransfer(templeToken, _to, _amount);
->>>>>>> e1ed0c4c
 
         templeExposureToken.redeem(_amount, msg.sender);
         emit Withdraw(_account, _amount);
@@ -266,10 +224,6 @@
         firstPeriodStartTimestamp -= delta;
     }
 
-<<<<<<< HEAD
-    event Deposit(address account, uint256 amount);
-=======
     event Deposit(address account, uint256 amount, uint256 amountStaked);
->>>>>>> e1ed0c4c
     event Withdraw(address account, uint256 amount);
 }