--- conflicted
+++ resolved
@@ -2,17 +2,10 @@
 // SPDX-License-Identifier: AGPL-3.0-or-later
 // Temple (interfaces/v2/templeLineOfCredit/ITempleLineOfCredit.sol)
 
-<<<<<<< HEAD
 import { ITlcStorage } from "contracts/interfaces/v2/templeLineOfCredit/ITlcStorage.sol";
 import { ITlcEventsAndErrors } from "contracts/interfaces/v2/templeLineOfCredit/ITlcEventsAndErrors.sol";
 
 interface ITempleLineOfCredit is ITlcStorage, ITlcEventsAndErrors {
-=======
-import { ITlcDataTypes } from "contracts/interfaces/v2/templeLineOfCredit/ITlcDataTypes.sol";
-import { ITlcEventsAndErrors } from "contracts/interfaces/v2/templeLineOfCredit/ITlcEventsAndErrors.sol";
-
-interface ITempleLineOfCredit is ITlcDataTypes, ITlcEventsAndErrors {
->>>>>>> 70c06caa
     /** Add Collateral */
     function addCollateral(uint256 collateralAmount, address onBehalfOf) external;
 
@@ -33,12 +26,6 @@
     /** Position views */
     function userPosition(address account) external view returns (UserPosition memory position);
     function totalPosition() external view returns (TotalPosition[2] memory positions);
-<<<<<<< HEAD
-=======
-    function getUserData(address account) external view returns (UserData memory);
-    function getReserveToken(TokenType tokenType) external view returns (ReserveToken memory);
-    function getReserveCache(TokenType tokenType) external view returns (ReserveCache memory);
->>>>>>> 70c06caa
 
     /** Liquidations */
     function computeLiquidity(
@@ -46,7 +33,15 @@
         bool includePendingRequests
     ) external view returns (LiquidityStatus[] memory status);
     function batchLiquidate(address[] memory accounts) external;
+    /** Liquidations */
+    function computeLiquidity(
+        address[] memory accounts,
+        bool includePendingRequests
+    ) external view returns (LiquidityStatus[] memory status);
+    function batchLiquidate(address[] memory accounts) external;
 
+    // Manually checkpoint debt to adjust interest rate based on latest utillization ratio
+    function refreshInterestRates(TokenType tokenType) external;
     // Manually checkpoint debt to adjust interest rate based on latest utillization ratio
     function refreshInterestRates(TokenType tokenType) external;
 
@@ -57,4 +52,11 @@
     function setInterestRateModel(TokenType tokenType, address interestRateModel) external;
     function setMaxLtvRatio(TokenType tokenType, uint256 maxLtvRatio) external;
     function recoverToken(address token, address to, uint256 amount) external;
+    /** EXECUTORS/RESCUERS ONLY */
+    function setTlcStrategy(address _tlcStrategy) external;
+    function setWithdrawCollateralCooldownSecs(uint256 cooldownSecs) external;
+    function setBorrowCooldownSecs(TokenType tokenType, uint256 cooldownSecs) external;
+    function setInterestRateModel(TokenType tokenType, address interestRateModel) external;
+    function setMaxLtvRatio(TokenType tokenType, uint256 maxLtvRatio) external;
+    function recoverToken(address token, address to, uint256 amount) external;
 }